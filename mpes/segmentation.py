#! /usr/bin/env python
# -*- coding: utf-8 -*-

"""
@author: R. Patrick Xian
"""

from __future__ import print_function, division
import numpy as np
from numpy.linalg import norm
import pandas as pd
from skimage import measure, filters, morphology
from math import cos, pi
<<<<<<< HEAD
from ._utils import revaxis
=======
>>>>>>> 79eadd7e

def to_odd(num):
    """
    Convert a single number to its nearest odd number
    
    **Parameters**
    
    num : float/int
    
    **Return**
    
    oddnum : int
        the nearest odd number
    """

    rem = round(num) % 2
    oddnum = num + int(cos(rem*pi/2))
    
    return oddnum


def revaxis(arr, axis=-1):
    """
    Reverse an ndarray along certain axis
    
    **Parameters**
    arr : nD numeric array
        array to invert
    axis : int | -1
        the axis along which to invert
    
    **Return**
    revarr : nD numeric array
        axis-inverted nD array
    """
    
    arr = np.asarray(arr).swapaxes(axis, 0)
    arr = arr[::-1,...]
    revarr = arr.swapaxes(0, axis)
    return revarr


def shirley(x, y, tol=1e-5, maxiter=20, explicit=False, warning=False):
    """
    Calculate the 1D best auto-Shirley background S for a dataset (x, y).
    Adapted from Kane O'Donnell's routine
    1. Finds the biggest peak
    2. Use the minimum value on either side of this peak as the terminal points
    of the Shirley background.
    3. Iterate over the process within maximum allowed iteration (maxiter) to
    reach the tolerance level (tol).
    
    **Parameters**
    
    x : 1D numeric array
        the photoelectron energy axis
    y : 1D numeric array
        the photoemission intensity axis
    tol : float
        fitting tolerance
    maxiter : int | 20
        maximal iteration
    explicit : bool | False
        explicit display of iteration number
    warning : bool | True
        display of warnings during calculation

    **Return**
    
    sbg : 1D numeric array
        Calculated Shirley background
    """

    # Set the energy values in decreasing order
    if x[0] < x[-1]:
        is_reversed = True
        x = x[::-1]
        y = y[::-1]
    else:
        is_reversed = False

    # Locate the biggest peak.
    maxidx = abs(y - np.amax(y)).argmin()

    # It's possible that maxidx will be 0 or -1. If that is the case,
    # we can't use this algorithm, we return a zero background.
    if maxidx == 0 or maxidx >= len(y) - 1:
        if warning == True:
            print("Boundaries too high for algorithm: returning a zero background.")
        return np.zeros(x.shape)

    # Locate the minima either side of maxidx.
    lmidx = abs(y[0:maxidx] - np.amin(y[0:maxidx])).argmin()
    rmidx = abs(y[maxidx:] - np.amin(y[maxidx:])).argmin() + maxidx
    xl, yl = x[lmidx], y[lmidx]
    xr, yr = x[rmidx], y[rmidx]

    # Max integration index
    imax = rmidx - 1

    # Initial value of the background shape B. The total background S = yr + B,
    # and B is equal to (yl - yr) below lmidx and initially zero above.
    B = np.zeros(x.shape)
    B[:lmidx] = yl - yr
    Bnew = B.copy()

    niter = 0
    while niter < maxiter:
        if explicit:
            print("Shirley iteration: " + str(it))
        # Calculate new k = (yl - yr) / (int_(xl)^(xr) J(x') - yr - B(x') dx')
        ksum = 0.0
        for i in range(lmidx, imax):
            ksum += (x[i] - x[i + 1]) * 0.5 * (y[i] + y[i + 1]
                                               - 2 * yr - B[i] - B[i + 1])
        k = (yl - yr) / ksum
        # Calculate new B
        for i in range(lmidx, rmidx):
            ysum = 0.0
            for j in range(i, imax):
                ysum += (x[j] - x[j + 1]) * 0.5 * (y[j] +
                                                   y[j + 1] - 2 * yr - B[j] - B[j + 1])
            Bnew[i] = k * ysum
        # If Bnew is close to B, exit.
        if norm(Bnew - B) < tol:
            B = Bnew.copy()
            break
        else:
            B = Bnew.copy()
        niter += 1

    if niter >= maxiter and warning == True:
        print("Max iterations exceeded before convergence.")

    if is_reversed:
        return (yr + B)[::-1]
    else:
        return yr + B

        
def segment2d(img, nbands=1, **kwds):
    """
    Electronic band segmentation using local thresholding
    and connected component labeling

    **Parameters**
    
    img : 2D numeric array
        the 2D matrix to segment
    nbands : int
        number of electronic bands
    **kwds : keyword arguments

    **Return**
    
    imglabeled : 2D numeric array
        labeled mask
    """
    
    ofs = kwds.pop('offset', 0)
    
    nlabel  =  0
    dmax = to_odd(max(img.shape))
    i = 0
    blocksize = dmax - 2 * i
    
    while (nlabel != nbands) or (blocksize <= 0):

        binadpt = filters.threshold_local(
    img, blocksize, method='gaussian', offset=ofs, mode='reflect')
        imglabeled, nlabel = measure.label(img > binadpt, return_num=True)
        i += 1
        blocksize = dmax - 2 * i

    return imglabeled

 
def ridgeDetect(mask, method='mask_mean_y', **kwds):
    """
    Detect the band ridges using selected methods.
    
    **Parameters**
    
    mask : numeric 2D array
        the 2D integer-valued mask with labeled bands
    method : str
        the method used for ridge detection
        'mask_mean_y' : mean mask position along y direction (default)
        'mask_mean_x' : mean mask position along x direction
    **kwds : keyword arguments
        ======= ========= ===================
        keyword data type meaning
        ======= ========= ===================
        x       int/float x axis coordinates
        y       int/float y axis coordinates
        ======= ========= ===================

    **Return**
    
    ridges : list of dataframes 
        the ridge coordinates
    """
    
    # Collect input arguments
    nr, nc = mask.shape
    xaxis = kwds.pop('x', range(nr))
    yaxis = kwds.pop('y', range(nc))
    labels = np.unique(mask)
    nzlabels = labels[labels > 0]
    
    # Construct coordinate matrices
    xcoord, ycoord = np.meshgrid(xaxis, yaxis)
    xcoord, ycoord = xcoord.ravel(), ycoord.ravel()
    
    # Select the masked band region
    bands_df = pd.DataFrame(np.vstack((xcoord, ycoord, mask[xcoord, ycoord].ravel())).T, columns=['x','y','val'])
    bands_df = bands_df[bands_df['val'] > 0].reset_index(drop=True)
    
    # Calculate the coordinates of ridges for each electronic band
    ridges = []
    for lb in nzlabels:
        
        if method == 'mask_mean_y':
            band = bands_df[bands_df.val == lb].groupby(['val','x']).agg(['mean','min']).reset_index()
            # Terminate the band at certain condition
            band = band[band['y']['min'] > 0]
        elif method == 'mask_mean_x':
            band = bands_df[bands_df.val == lb].groupby(['val','y']).agg(['mean','min']).reset_index()
            # Terminate the band at certain condition
            band = band[band['x']['min'] > 0]
        
        ridges.append(band)
    
    return ridges

    
def regionExpand(mask, **kwds):
    """
    Expand the region of a binarized image around a line position
    
    **Parameters**
    
    mask : numeric binarized 2D array
        the mask to be expanded
    **kwds : keyword arguments
        =============  ==========  ===================================
        keyword        data type   meaning
        =============  ==========  ===================================
        method         str         method of choice ('offset', 'growth')
        value          numeric     value to be assigned to the masked
        linecoords     2D array    contains x and y positions of the line
        axoffsets      tuple/list  [downshift upshift] pixel number
        clipbounds     tuple/list  bounds in the clipping direction
        selem          ndarray     structuring element
        =============  ==========  ===================================
    **Return**
    
    mask : numeric 2D array
        modified mask (returns the original mask if insufficient arguments
        are provided for the chosen method for region expansion)
    """
    
    method = kwds.pop('method', 'offset')
    val = kwds.pop('value', 1)
    
    if method == 'offset':
        
        try:
            xpos, ypos = kwds.pop('linecoords')
            downshift, upshift = kwds.pop('axoffsets')
            lbl, lbu, ubl, ubu = kwds.pop('clipbounds', [0, np.inf, 0, np.inf])
            lb, ub = np.clip(ypos - downshift, lbl, lbu).astype('int'), np.clip(ypos + upshift, ubl, ubu).astype('int')
            for ind, x in enumerate(xpos):
                mask[x, lb[ind]:ub[ind]] = val
        except KeyError:
            print('Please specify the line coordinates and axis offsets!')
                
    elif method == 'growth':
        
        try:
            selem = kwds.pop('selem')
            mask = val*morphology.binary_dilation(mask, selem=selem)
        except KeyError:
            print('Please specify a structuring element for dilation!')
            
    return mask
    
    
def sortByAxes(arr, axes):
    """
    Sort n-dimensional array into ascending order
    based on the corresponding axes order
    
    **Parameters**
    
    arr : numeric nD array
        the nD array to be sorted
    axes : tuple/list
        list of axes

    **Return**
    if no sorting is needed, returns None
    
    if the ndarray and axes are sorted,
    return the sorted values
    """
    
    arr = np.asarray(arr)
    dim = np.ndim(arr)
    dimax = len(axes)
    if dim != dimax:
        raise Exception('The number of axes should match the dimenison of arr!')
    
    # Sort the axes vectors in ascending order
    if dimax == 1:
        sortedaxes = np.sort(axes)
    else:
        sortedaxes = map(np.sort, axes)
    
    # Check which axis changed, sort the array accordingly
    sortseq = np.zeros(dim)
    for i in range(dim):
        
        seq = None
        
        # if an axis is in ascending order 
        if np.prod(sortedaxes[i] == axes[i]) == 1:
            seq = 0
        
        # if an axis is in descending order
        elif np.prod(sortedaxes[i] == axes[i][::-1]) == 1:
            seq = 1
            arr = revaxis(arr, axis=i)
            
        sortseq[i] = seq
    
    # Return sorted arrays or None if sorting is not needed
    if np.any(sortseq == 1):
        return arr, sortedaxes
    else:
        return
    
<|MERGE_RESOLUTION|>--- conflicted
+++ resolved
@@ -1,359 +1,355 @@
-#! /usr/bin/env python
-# -*- coding: utf-8 -*-
-
-"""
-@author: R. Patrick Xian
-"""
-
-from __future__ import print_function, division
-import numpy as np
-from numpy.linalg import norm
-import pandas as pd
-from skimage import measure, filters, morphology
-from math import cos, pi
-<<<<<<< HEAD
-from ._utils import revaxis
-=======
->>>>>>> 79eadd7e
-
-def to_odd(num):
-    """
-    Convert a single number to its nearest odd number
-    
-    **Parameters**
-    
-    num : float/int
-    
-    **Return**
-    
-    oddnum : int
-        the nearest odd number
-    """
-
-    rem = round(num) % 2
-    oddnum = num + int(cos(rem*pi/2))
-    
-    return oddnum
-
-
-def revaxis(arr, axis=-1):
-    """
-    Reverse an ndarray along certain axis
-    
-    **Parameters**
-    arr : nD numeric array
-        array to invert
-    axis : int | -1
-        the axis along which to invert
-    
-    **Return**
-    revarr : nD numeric array
-        axis-inverted nD array
-    """
-    
-    arr = np.asarray(arr).swapaxes(axis, 0)
-    arr = arr[::-1,...]
-    revarr = arr.swapaxes(0, axis)
-    return revarr
-
-
-def shirley(x, y, tol=1e-5, maxiter=20, explicit=False, warning=False):
-    """
-    Calculate the 1D best auto-Shirley background S for a dataset (x, y).
-    Adapted from Kane O'Donnell's routine
-    1. Finds the biggest peak
-    2. Use the minimum value on either side of this peak as the terminal points
-    of the Shirley background.
-    3. Iterate over the process within maximum allowed iteration (maxiter) to
-    reach the tolerance level (tol).
-    
-    **Parameters**
-    
-    x : 1D numeric array
-        the photoelectron energy axis
-    y : 1D numeric array
-        the photoemission intensity axis
-    tol : float
-        fitting tolerance
-    maxiter : int | 20
-        maximal iteration
-    explicit : bool | False
-        explicit display of iteration number
-    warning : bool | True
-        display of warnings during calculation
-
-    **Return**
-    
-    sbg : 1D numeric array
-        Calculated Shirley background
-    """
-
-    # Set the energy values in decreasing order
-    if x[0] < x[-1]:
-        is_reversed = True
-        x = x[::-1]
-        y = y[::-1]
-    else:
-        is_reversed = False
-
-    # Locate the biggest peak.
-    maxidx = abs(y - np.amax(y)).argmin()
-
-    # It's possible that maxidx will be 0 or -1. If that is the case,
-    # we can't use this algorithm, we return a zero background.
-    if maxidx == 0 or maxidx >= len(y) - 1:
-        if warning == True:
-            print("Boundaries too high for algorithm: returning a zero background.")
-        return np.zeros(x.shape)
-
-    # Locate the minima either side of maxidx.
-    lmidx = abs(y[0:maxidx] - np.amin(y[0:maxidx])).argmin()
-    rmidx = abs(y[maxidx:] - np.amin(y[maxidx:])).argmin() + maxidx
-    xl, yl = x[lmidx], y[lmidx]
-    xr, yr = x[rmidx], y[rmidx]
-
-    # Max integration index
-    imax = rmidx - 1
-
-    # Initial value of the background shape B. The total background S = yr + B,
-    # and B is equal to (yl - yr) below lmidx and initially zero above.
-    B = np.zeros(x.shape)
-    B[:lmidx] = yl - yr
-    Bnew = B.copy()
-
-    niter = 0
-    while niter < maxiter:
-        if explicit:
-            print("Shirley iteration: " + str(it))
-        # Calculate new k = (yl - yr) / (int_(xl)^(xr) J(x') - yr - B(x') dx')
-        ksum = 0.0
-        for i in range(lmidx, imax):
-            ksum += (x[i] - x[i + 1]) * 0.5 * (y[i] + y[i + 1]
-                                               - 2 * yr - B[i] - B[i + 1])
-        k = (yl - yr) / ksum
-        # Calculate new B
-        for i in range(lmidx, rmidx):
-            ysum = 0.0
-            for j in range(i, imax):
-                ysum += (x[j] - x[j + 1]) * 0.5 * (y[j] +
-                                                   y[j + 1] - 2 * yr - B[j] - B[j + 1])
-            Bnew[i] = k * ysum
-        # If Bnew is close to B, exit.
-        if norm(Bnew - B) < tol:
-            B = Bnew.copy()
-            break
-        else:
-            B = Bnew.copy()
-        niter += 1
-
-    if niter >= maxiter and warning == True:
-        print("Max iterations exceeded before convergence.")
-
-    if is_reversed:
-        return (yr + B)[::-1]
-    else:
-        return yr + B
-
-        
-def segment2d(img, nbands=1, **kwds):
-    """
-    Electronic band segmentation using local thresholding
-    and connected component labeling
-
-    **Parameters**
-    
-    img : 2D numeric array
-        the 2D matrix to segment
-    nbands : int
-        number of electronic bands
-    **kwds : keyword arguments
-
-    **Return**
-    
-    imglabeled : 2D numeric array
-        labeled mask
-    """
-    
-    ofs = kwds.pop('offset', 0)
-    
-    nlabel  =  0
-    dmax = to_odd(max(img.shape))
-    i = 0
-    blocksize = dmax - 2 * i
-    
-    while (nlabel != nbands) or (blocksize <= 0):
-
-        binadpt = filters.threshold_local(
-    img, blocksize, method='gaussian', offset=ofs, mode='reflect')
-        imglabeled, nlabel = measure.label(img > binadpt, return_num=True)
-        i += 1
-        blocksize = dmax - 2 * i
-
-    return imglabeled
-
- 
-def ridgeDetect(mask, method='mask_mean_y', **kwds):
-    """
-    Detect the band ridges using selected methods.
-    
-    **Parameters**
-    
-    mask : numeric 2D array
-        the 2D integer-valued mask with labeled bands
-    method : str
-        the method used for ridge detection
-        'mask_mean_y' : mean mask position along y direction (default)
-        'mask_mean_x' : mean mask position along x direction
-    **kwds : keyword arguments
-        ======= ========= ===================
-        keyword data type meaning
-        ======= ========= ===================
-        x       int/float x axis coordinates
-        y       int/float y axis coordinates
-        ======= ========= ===================
-
-    **Return**
-    
-    ridges : list of dataframes 
-        the ridge coordinates
-    """
-    
-    # Collect input arguments
-    nr, nc = mask.shape
-    xaxis = kwds.pop('x', range(nr))
-    yaxis = kwds.pop('y', range(nc))
-    labels = np.unique(mask)
-    nzlabels = labels[labels > 0]
-    
-    # Construct coordinate matrices
-    xcoord, ycoord = np.meshgrid(xaxis, yaxis)
-    xcoord, ycoord = xcoord.ravel(), ycoord.ravel()
-    
-    # Select the masked band region
-    bands_df = pd.DataFrame(np.vstack((xcoord, ycoord, mask[xcoord, ycoord].ravel())).T, columns=['x','y','val'])
-    bands_df = bands_df[bands_df['val'] > 0].reset_index(drop=True)
-    
-    # Calculate the coordinates of ridges for each electronic band
-    ridges = []
-    for lb in nzlabels:
-        
-        if method == 'mask_mean_y':
-            band = bands_df[bands_df.val == lb].groupby(['val','x']).agg(['mean','min']).reset_index()
-            # Terminate the band at certain condition
-            band = band[band['y']['min'] > 0]
-        elif method == 'mask_mean_x':
-            band = bands_df[bands_df.val == lb].groupby(['val','y']).agg(['mean','min']).reset_index()
-            # Terminate the band at certain condition
-            band = band[band['x']['min'] > 0]
-        
-        ridges.append(band)
-    
-    return ridges
-
-    
-def regionExpand(mask, **kwds):
-    """
-    Expand the region of a binarized image around a line position
-    
-    **Parameters**
-    
-    mask : numeric binarized 2D array
-        the mask to be expanded
-    **kwds : keyword arguments
-        =============  ==========  ===================================
-        keyword        data type   meaning
-        =============  ==========  ===================================
-        method         str         method of choice ('offset', 'growth')
-        value          numeric     value to be assigned to the masked
-        linecoords     2D array    contains x and y positions of the line
-        axoffsets      tuple/list  [downshift upshift] pixel number
-        clipbounds     tuple/list  bounds in the clipping direction
-        selem          ndarray     structuring element
-        =============  ==========  ===================================
-    **Return**
-    
-    mask : numeric 2D array
-        modified mask (returns the original mask if insufficient arguments
-        are provided for the chosen method for region expansion)
-    """
-    
-    method = kwds.pop('method', 'offset')
-    val = kwds.pop('value', 1)
-    
-    if method == 'offset':
-        
-        try:
-            xpos, ypos = kwds.pop('linecoords')
-            downshift, upshift = kwds.pop('axoffsets')
-            lbl, lbu, ubl, ubu = kwds.pop('clipbounds', [0, np.inf, 0, np.inf])
-            lb, ub = np.clip(ypos - downshift, lbl, lbu).astype('int'), np.clip(ypos + upshift, ubl, ubu).astype('int')
-            for ind, x in enumerate(xpos):
-                mask[x, lb[ind]:ub[ind]] = val
-        except KeyError:
-            print('Please specify the line coordinates and axis offsets!')
-                
-    elif method == 'growth':
-        
-        try:
-            selem = kwds.pop('selem')
-            mask = val*morphology.binary_dilation(mask, selem=selem)
-        except KeyError:
-            print('Please specify a structuring element for dilation!')
-            
-    return mask
-    
-    
-def sortByAxes(arr, axes):
-    """
-    Sort n-dimensional array into ascending order
-    based on the corresponding axes order
-    
-    **Parameters**
-    
-    arr : numeric nD array
-        the nD array to be sorted
-    axes : tuple/list
-        list of axes
-
-    **Return**
-    if no sorting is needed, returns None
-    
-    if the ndarray and axes are sorted,
-    return the sorted values
-    """
-    
-    arr = np.asarray(arr)
-    dim = np.ndim(arr)
-    dimax = len(axes)
-    if dim != dimax:
-        raise Exception('The number of axes should match the dimenison of arr!')
-    
-    # Sort the axes vectors in ascending order
-    if dimax == 1:
-        sortedaxes = np.sort(axes)
-    else:
-        sortedaxes = map(np.sort, axes)
-    
-    # Check which axis changed, sort the array accordingly
-    sortseq = np.zeros(dim)
-    for i in range(dim):
-        
-        seq = None
-        
-        # if an axis is in ascending order 
-        if np.prod(sortedaxes[i] == axes[i]) == 1:
-            seq = 0
-        
-        # if an axis is in descending order
-        elif np.prod(sortedaxes[i] == axes[i][::-1]) == 1:
-            seq = 1
-            arr = revaxis(arr, axis=i)
-            
-        sortseq[i] = seq
-    
-    # Return sorted arrays or None if sorting is not needed
-    if np.any(sortseq == 1):
-        return arr, sortedaxes
-    else:
-        return
-    
+#! /usr/bin/env python
+# -*- coding: utf-8 -*-
+
+"""
+@author: R. Patrick Xian
+"""
+
+from __future__ import print_function, division
+import numpy as np
+from numpy.linalg import norm
+import pandas as pd
+from skimage import measure, filters, morphology
+from math import cos, pi
+
+def to_odd(num):
+    """
+    Convert a single number to its nearest odd number
+    
+    **Parameters**
+    
+    num : float/int
+    
+    **Return**
+    
+    oddnum : int
+        the nearest odd number
+    """
+
+    rem = round(num) % 2
+    oddnum = num + int(cos(rem*pi/2))
+    
+    return oddnum
+
+
+def revaxis(arr, axis=-1):
+    """
+    Reverse an ndarray along certain axis
+    
+    **Parameters**
+    arr : nD numeric array
+        array to invert
+    axis : int | -1
+        the axis along which to invert
+    
+    **Return**
+    revarr : nD numeric array
+        axis-inverted nD array
+    """
+    
+    arr = np.asarray(arr).swapaxes(axis, 0)
+    arr = arr[::-1,...]
+    revarr = arr.swapaxes(0, axis)
+    return revarr
+
+
+def shirley(x, y, tol=1e-5, maxiter=20, explicit=False, warning=False):
+    """
+    Calculate the 1D best auto-Shirley background S for a dataset (x, y).
+    Adapted from Kane O'Donnell's routine
+    1. Finds the biggest peak
+    2. Use the minimum value on either side of this peak as the terminal points
+    of the Shirley background.
+    3. Iterate over the process within maximum allowed iteration (maxiter) to
+    reach the tolerance level (tol).
+    
+    **Parameters**
+    
+    x : 1D numeric array
+        the photoelectron energy axis
+    y : 1D numeric array
+        the photoemission intensity axis
+    tol : float
+        fitting tolerance
+    maxiter : int | 20
+        maximal iteration
+    explicit : bool | False
+        explicit display of iteration number
+    warning : bool | True
+        display of warnings during calculation
+
+    **Return**
+    
+    sbg : 1D numeric array
+        Calculated Shirley background
+    """
+
+    # Set the energy values in decreasing order
+    if x[0] < x[-1]:
+        is_reversed = True
+        x = x[::-1]
+        y = y[::-1]
+    else:
+        is_reversed = False
+
+    # Locate the biggest peak.
+    maxidx = abs(y - np.amax(y)).argmin()
+
+    # It's possible that maxidx will be 0 or -1. If that is the case,
+    # we can't use this algorithm, we return a zero background.
+    if maxidx == 0 or maxidx >= len(y) - 1:
+        if warning == True:
+            print("Boundaries too high for algorithm: returning a zero background.")
+        return np.zeros(x.shape)
+
+    # Locate the minima either side of maxidx.
+    lmidx = abs(y[0:maxidx] - np.amin(y[0:maxidx])).argmin()
+    rmidx = abs(y[maxidx:] - np.amin(y[maxidx:])).argmin() + maxidx
+    xl, yl = x[lmidx], y[lmidx]
+    xr, yr = x[rmidx], y[rmidx]
+
+    # Max integration index
+    imax = rmidx - 1
+
+    # Initial value of the background shape B. The total background S = yr + B,
+    # and B is equal to (yl - yr) below lmidx and initially zero above.
+    B = np.zeros(x.shape)
+    B[:lmidx] = yl - yr
+    Bnew = B.copy()
+
+    niter = 0
+    while niter < maxiter:
+        if explicit:
+            print("Shirley iteration: " + str(it))
+        # Calculate new k = (yl - yr) / (int_(xl)^(xr) J(x') - yr - B(x') dx')
+        ksum = 0.0
+        for i in range(lmidx, imax):
+            ksum += (x[i] - x[i + 1]) * 0.5 * (y[i] + y[i + 1]
+                                               - 2 * yr - B[i] - B[i + 1])
+        k = (yl - yr) / ksum
+        # Calculate new B
+        for i in range(lmidx, rmidx):
+            ysum = 0.0
+            for j in range(i, imax):
+                ysum += (x[j] - x[j + 1]) * 0.5 * (y[j] +
+                                                   y[j + 1] - 2 * yr - B[j] - B[j + 1])
+            Bnew[i] = k * ysum
+        # If Bnew is close to B, exit.
+        if norm(Bnew - B) < tol:
+            B = Bnew.copy()
+            break
+        else:
+            B = Bnew.copy()
+        niter += 1
+
+    if niter >= maxiter and warning == True:
+        print("Max iterations exceeded before convergence.")
+
+    if is_reversed:
+        return (yr + B)[::-1]
+    else:
+        return yr + B
+
+        
+def segment2d(img, nbands=1, **kwds):
+    """
+    Electronic band segmentation using local thresholding
+    and connected component labeling
+
+    **Parameters**
+    
+    img : 2D numeric array
+        the 2D matrix to segment
+    nbands : int
+        number of electronic bands
+    **kwds : keyword arguments
+
+    **Return**
+    
+    imglabeled : 2D numeric array
+        labeled mask
+    """
+    
+    ofs = kwds.pop('offset', 0)
+    
+    nlabel  =  0
+    dmax = to_odd(max(img.shape))
+    i = 0
+    blocksize = dmax - 2 * i
+    
+    while (nlabel != nbands) or (blocksize <= 0):
+
+        binadpt = filters.threshold_local(
+    img, blocksize, method='gaussian', offset=ofs, mode='reflect')
+        imglabeled, nlabel = measure.label(img > binadpt, return_num=True)
+        i += 1
+        blocksize = dmax - 2 * i
+
+    return imglabeled
+
+ 
+def ridgeDetect(mask, method='mask_mean_y', **kwds):
+    """
+    Detect the band ridges using selected methods.
+    
+    **Parameters**
+    
+    mask : numeric 2D array
+        the 2D integer-valued mask with labeled bands
+    method : str
+        the method used for ridge detection
+        'mask_mean_y' : mean mask position along y direction (default)
+        'mask_mean_x' : mean mask position along x direction
+    **kwds : keyword arguments
+        ======= ========= ===================
+        keyword data type meaning
+        ======= ========= ===================
+        x       int/float x axis coordinates
+        y       int/float y axis coordinates
+        ======= ========= ===================
+
+    **Return**
+    
+    ridges : list of dataframes 
+        the ridge coordinates
+    """
+    
+    # Collect input arguments
+    nr, nc = mask.shape
+    xaxis = kwds.pop('x', range(nr))
+    yaxis = kwds.pop('y', range(nc))
+    labels = np.unique(mask)
+    nzlabels = labels[labels > 0]
+    
+    # Construct coordinate matrices
+    xcoord, ycoord = np.meshgrid(xaxis, yaxis)
+    xcoord, ycoord = xcoord.ravel(), ycoord.ravel()
+    
+    # Select the masked band region
+    bands_df = pd.DataFrame(np.vstack((xcoord, ycoord, mask[xcoord, ycoord].ravel())).T, columns=['x','y','val'])
+    bands_df = bands_df[bands_df['val'] > 0].reset_index(drop=True)
+    
+    # Calculate the coordinates of ridges for each electronic band
+    ridges = []
+    for lb in nzlabels:
+        
+        if method == 'mask_mean_y':
+            band = bands_df[bands_df.val == lb].groupby(['val','x']).agg(['mean','min']).reset_index()
+            # Terminate the band at certain condition
+            band = band[band['y']['min'] > 0]
+        elif method == 'mask_mean_x':
+            band = bands_df[bands_df.val == lb].groupby(['val','y']).agg(['mean','min']).reset_index()
+            # Terminate the band at certain condition
+            band = band[band['x']['min'] > 0]
+        
+        ridges.append(band)
+    
+    return ridges
+
+    
+def regionExpand(mask, **kwds):
+    """
+    Expand the region of a binarized image around a line position
+    
+    **Parameters**
+    
+    mask : numeric binarized 2D array
+        the mask to be expanded
+    **kwds : keyword arguments
+        =============  ==========  ===================================
+        keyword        data type   meaning
+        =============  ==========  ===================================
+        method         str         method of choice ('offset', 'growth')
+        value          numeric     value to be assigned to the masked
+        linecoords     2D array    contains x and y positions of the line
+        axoffsets      tuple/list  [downshift upshift] pixel number
+        clipbounds     tuple/list  bounds in the clipping direction
+        selem          ndarray     structuring element
+        =============  ==========  ===================================
+    **Return**
+    
+    mask : numeric 2D array
+        modified mask (returns the original mask if insufficient arguments
+        are provided for the chosen method for region expansion)
+    """
+    
+    method = kwds.pop('method', 'offset')
+    val = kwds.pop('value', 1)
+    
+    if method == 'offset':
+        
+        try:
+            xpos, ypos = kwds.pop('linecoords')
+            downshift, upshift = kwds.pop('axoffsets')
+            lbl, lbu, ubl, ubu = kwds.pop('clipbounds', [0, np.inf, 0, np.inf])
+            lb, ub = np.clip(ypos - downshift, lbl, lbu).astype('int'), np.clip(ypos + upshift, ubl, ubu).astype('int')
+            for ind, x in enumerate(xpos):
+                mask[x, lb[ind]:ub[ind]] = val
+        except KeyError:
+            print('Please specify the line coordinates and axis offsets!')
+                
+    elif method == 'growth':
+        
+        try:
+            selem = kwds.pop('selem')
+            mask = val*morphology.binary_dilation(mask, selem=selem)
+        except KeyError:
+            print('Please specify a structuring element for dilation!')
+            
+    return mask
+    
+    
+def sortByAxes(arr, axes):
+    """
+    Sort n-dimensional array into ascending order
+    based on the corresponding axes order
+    
+    **Parameters**
+    
+    arr : numeric nD array
+        the nD array to be sorted
+    axes : tuple/list
+        list of axes
+
+    **Return**
+    if no sorting is needed, returns None
+    
+    if the ndarray and axes are sorted,
+    return the sorted values
+    """
+    
+    arr = np.asarray(arr)
+    dim = np.ndim(arr)
+    dimax = len(axes)
+    if dim != dimax:
+        raise Exception('The number of axes should match the dimenison of arr!')
+    
+    # Sort the axes vectors in ascending order
+    if dimax == 1:
+        sortedaxes = np.sort(axes)
+    else:
+        sortedaxes = map(np.sort, axes)
+    
+    # Check which axis changed, sort the array accordingly
+    sortseq = np.zeros(dim)
+    for i in range(dim):
+        
+        seq = None
+        
+        # if an axis is in ascending order 
+        if np.prod(sortedaxes[i] == axes[i]) == 1:
+            seq = 0
+        
+        # if an axis is in descending order
+        elif np.prod(sortedaxes[i] == axes[i][::-1]) == 1:
+            seq = 1
+            arr = revaxis(arr, axis=i)
+            
+        sortseq[i] = seq
+    
+    # Return sorted arrays or None if sorting is not needed
+    if np.any(sortseq == 1):
+        return arr, sortedaxes
+    else:
+        return
+    