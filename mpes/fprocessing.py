--- conflicted
+++ resolved
@@ -1,3676 +1,3670 @@
-#! /usr/bin/env python
-# -*- coding: utf-8 -*-
-
-"""
-@author: R. Patrick Xian, L. Rettig
-"""
-# =========================
-# Sections:
-# 1.  Utility functions
-# 2.  File I/O and parsing
-# 3.  Data transformation
-# =========================
-
-from __future__ import print_function, division
-import datetime
-from .base import FileCollection, MapParser, saveClassAttributes
-from .visualization import grid_histogram
-from . import utils as u, bandstructure as bs, base as b
-from . import dask_tps as tpsd
-import igor.igorpy as igor
-import pandas as pd
-import os
-import re
-import gc
-import glob as g
-import numpy as np
-import numpy.fft as nft
-import numba
-import scipy.io as sio
-import scipy.interpolate as sint
-import skimage.io as skio
-from PIL import Image as pim
-import warnings as wn
-from h5py import File
-import psutil as ps
-import dask as d, dask.array as da, dask.dataframe as ddf
-from dask.diagnostics import ProgressBar
-import natsort as nts
-from functools import reduce
-from funcy import project
-from threadpoolctl import threadpool_limits
-import datetime as dt
-import urllib
-import json
-import xarray as xr
-import copy
-
-N_CPU = ps.cpu_count()
-
-aperture_dict = {
-    "2018-01-23T19:35:15":{
-        "fa_size":{750.:((-3.0, -1.4), (-5.4, -4.6)),
-                   "grid":((-3.0, -1.4), (0.15, 1.75)),
-                   1500.:((-3.0, -1.4), (6.25, 7.75)),
-                   200.:((3.3, 4.4), (-5.4, -4.6)),
-                   500.:((3.3, 4.4), (0.15, 1.75)),
-                   1000.:((3.3, 4.4), (6.25, 7.75)),
-                   20.:((9.6, 10.1), (-5.4, -4.6)),
-                   50.:((9.6, 10.1), (0.15, 1.75)),
-                   100.:((9.6, 10.1), (6.25, 7.75)),
-                   "open":((-10.4, -9.4), (-9.5, -8.9))},
-        "ca_size":{50.:(8.0, 8.4), 200.:(-0.5, -0.9),
-                   100:(3.4, 3.8), "grid":(-5.3, -5.9),
-                   "open":(-12.0, -10.8)}},
-    "2020-01-23T19:35:15":{
-        "fa_size":{750.:((-4.8, -6.2), (5.0, 6.0)),
-                  "grid":((-4.8, -6.2), (-0.3, -0.7)),
-                  500.:((-4.8, -6.2), (-6.0, -7.0)),
-                  200.:((0.5, 0.9), (-0.3, -0.7)),
-                  100.:((0.5, 0.9), (-6.0, -7.0)),
-                  300.:((0.5, 0.9), (5.0, 6.0)),
-                  10.:((6.5, 6.9), (-6.0, -7.0)),  
-                  20.:((6.5, 6.9), (-0.3, -0.7)),
-                  50.:((6.5, 6.9), (5.0, 6.0)),
-                  "open":((-10.4, -9.4), (-9.5, -8.9))},
-        "ca_size":{50.:(9.0, 11.0), 300.:(-0.1, 0.1),
-                   200.:(0.7, 1.5), 100:(5.1, 5.9),
-                   "grid":(-5.5, -5.2), "open":(-11.2, -10.8)}}
-    }
-
-lens_mode_dict = {
-    "6kV_kmodem4.0_20VTOF_v3.sav": {
-        "Extr": 6000.0, "Foc": 158, "UCA": 1200, "UFA": 600.0,
-        "Z1": 2452.9, "Z2": 1489.9, "A": 420.07, "B": 2494.8,
-        "C": 489.2, "D": 228.05, "E": 113.82, "F": 54.232,
-        "G": 20.0, "H": 25.5, "I": 36.0, "TOF": 20.0,
-        "MCPfront": 20.0
-    },
-    "6kV_kmodem4.0_30VTOF_453ns_focus.sav": {
-        "Extr": 6000.0, "Foc": 158, "UCA": 1200,
-        "UFA": 600.0, "Z1": 2452.9, "Z2": 1489.9,
-        "A": 403.07, "B": 2500, "C": 422.25,
-        "D": 208.88, "E": 199.49, "F": 68.735,
-        "G": 30.0, "H": 30.0, "I": 44.5,
-        "TOF": 30.0, "MCPfront": 30.0
-    },
-    "6kV_kmodem4.0_30VTOF_453ns_focus_Gated_22.5V_FMCP.sav": {
-        "Extr": 6000.0, "Foc": 158, "UCA": 1200,
-        "UFA": 600.0, "Z1": 2450, "Z2": 1489.9,
-        "A": 403.07, "B": 2500, "C": 422.25,
-        "D": 208.88, "E": 199.49, "F": 69.235,
-        "G": 30.0, "H": 30.0, "I": 44.5,
-        "TOF": 30.0, "MCPfront": 22.5
-    },
-    "6kV_kmodem4.2_30VTOF_453ns_focus_Gated_21.0V_FMCP.sav": {
-        "Extr": 6000.0, "Foc": 158, "UCA": 1200,
-        "UFA": 600.0, "Z1": 2450, "Z2": 1489.9,
-        "A": 403.07, "B": 2500, "C": 422.25,
-        "D": 208.88, "E": 199.49, "F": 69.235,
-        "G": 30.0, "H": 30.0, "I": 44.5,
-        "TOF": 30.0, "MCPfront": 21.0
-    },
-    "6kV_kmodem1_20VTOF.sav": {
-        "Extr": 6000.0, "Foc": 158, "UCA": 1200,
-        "UFA": 600.0, "Z1": 2452.9, "Z2": 1489.9,
-        "A": 943.97, "B": 1621.97, "C": 462.98,
-        "D": 366.31, "E": 418.83, "F": 112.99,
-        "G": 20.0, "H": 23.75, "I": 22.25,
-        "TOF": 20.0, "MCPfront": 20.0
-    },
-    "6kV_kmodem1.4_20VTOF.sav": {
-        "Extr": 6000.0, "Foc": 158, "UCA": 1200,
-        "UFA": 600.0, "Z1": 2452.9, "Z2": 1489.9,
-        "A": 709.05, "B": 1769.3, "C": 431.03,
-        "D": 217.72, "E": 346.9, "F": 92.547,
-        "G": 20.0, "H": 22.0, "I": 24.75,
-        "TOF": 20.0, "MCPfront": 20.0
-    },
-    "6kV_kmodem2.0_20VTOF.sav": {
-        "Extr": 6000.0, "Foc": 158, "UCA": 1200,
-        "UFA": 600.0, "Z1": 2452.9, "Z2": 1489.9,
-        "A": 772.38, "B": 2265.4, "C": 496.39,
-        "D": 228.83, "E": 246.37, "F": 50.317,
-        "G": 20.0, "H": 20.75, "I": 22.75,
-        "TOF": 20.0, "MCPfront": 20.0
-    },
-    "6kV_kmodem2.8_20VTOF_v2.sav": {
-        "Extr": 6000.0, "Foc": 158, "UCA": 1200,
-        "UFA": 600.0, "Z1": 2452.9, "Z2": 1489.9,
-        "A": 796.85, "B": 2471.0, "C": 403.69,
-        "D": 196.85, "E": 191.16, "F": 59.557,
-        "G": 20.0, "H": 28.75, "I": 20.75,
-        "TOF": 20.0, "MCPfront": 20.0
-    },
-    "6kV_kmodem2.0_30VTOF_MoTe2_2340VMCP.sav": {
-        "Extr": 6000.0, "Foc": 158, "UCA": 1200,
-        "UFA": 600.0, "Z1": 2452.9, "Z2": 1489.9,
-        "A": 784.58, "B": 3253.0, "C": 752.07,
-        "D": 682.18, "E": 200.93, "F": 68.557,
-        "G": 30.0, "H": 30.0, "I": 44.5,
-        "TOF": 30.0, "MCPfront": 30.0
-    },
-    "6kV_kmodem4.0_30VTOF_WTe2_2340VMCP.sav": {
-        "Extr": 6000.0, "Foc": 158, "UCA": 1200,
-        "UFA": 600.0, "Z1": 2450, "Z2": 1489.9,
-        "A": 403.07, "B": 2500, "C": 422.25,
-        "D": 208.88, "E": 199.49, "F": 68.735,
-        "G": 30.0, "H": 30.0, "I": 44.5,
-        "TOF": 30.0, "MCPfront": 30.0
-    },
-    "6kV_momentum_Gerd's_setting.sav": {
-        "Extr": 6000.0, "Foc": 168, "UCA": 1200,
-        "UFA": 600.0, "Z1": 2452.9, "Z2": 1489.9,
-        "A": 800.0, "B": 600.0, "C": 300.0,
-        "D": 130.0, "E": 60.0, "F": 30.0,
-        "G": 12.5, "H": 35.0, "I": 77.25,
-        "TOF": 25.0, "MCPfront": 30.0
-    },
-    "7kV_momentum_Gerd's_setting.sav": {
-        "Extr": 7000.0, "Foc": 244, "UCA": 1200,
-        "UFA": 600.0, "Z1": 2452.9, "Z2": 1489.9,
-        "A": 800.0, "B": 600.0, "C": 300.0,
-        "D": 130.0, "E": 60.0, "F": 30.0,
-        "G": 12.5, "H": 35.0, "I": 77.25,
-        "TOF": 25.0, "MCPfront": 30.0
-    },
-    "6kV_spatialx4_110mumFOV_20VTOF.sav": {
-        "Extr": 6000.0, "Foc": 158, "UCA": 1200,
-        "UFA": 600.0, "Z1": 2452.9, "Z2": 1489.9,
-        "A": 518.64, "B": 2198.97, "C": 76.771,
-        "D": 256.4, "E": 554.45, "F": 47.91,
-        "G": 20.0, "H": 35.0, "I": 42.25,
-        "TOF": 20.0, "MCPfront": 20.0
-    },
-    "6kV_spatialx4_110mumFOV_30VTOF.sav": {
-        "Extr": 6000.0, "Foc": 158, "UCA": 1200,
-        "UFA": 600.0, "Z1": 2452.9, "Z2": 1489.9,
-        "A": 302.44, "B": 2241.7, "C": 84.478,
-        "D": 346.38, "E": 699.28, "F": 83.378,
-        "G": 30.0, "H": 35.0, "I": 48.75,
-        "TOF": 30.0, "MCPfront": 30.0
-    }
-}
-
-default_units = {
-    'X': 'step', 
-    'Y': 'step', 
-    't': 'step', 
-    'tofVoltage':'V',
-    'extractorVoltage':'V',
-    'extractorCurrent':'A',
-    'cryoTemperature':'K',
-    'sampleTemperature':'K',
-    'dldTimeBinSize':'ns',
-    'delay':'ps',
-    'timeStamp':'s',
-    'energy':'eV',
-    'kx':'1/A',
-    'ky':'1/A'
-}
-
-# ================= #
-# Utility functions #
-# ================= #
-
-def sgfltr2d(datamat, span, order, axis=0):
-    """
-    Savitzky-Golay filter for two dimensional data
-    Operated in a line-by-line fashion along one axis
-    Return filtered data
-    """
-
-    dmat = np.rollaxis(datamat, axis)
-    r, c = np.shape(datamat)
-    dmatfltr = np.copy(datamat)
-    for rnum in range(r):
-        dmatfltr[rnum, :] = savgol_filter(datamat[rnum, :], span, order)
-
-    return np.rollaxis(dmatfltr, axis)
-
-
-def sortNamesBy(namelist, pattern, gp=0, slicerange=(None, None)):
-    """
-    Sort a list of names according to a particular sequence of numbers
-    (specified by a regular expression search pattern).
-
-    **Parameters**
-
-    namelist: str
-        List of name strings.
-    pattern: str
-        Regular expression of the pattern.
-    gp: int
-        Grouping number.
-
-    **Returns**
-
-    orderedseq: array
-        Ordered sequence from sorting.
-    sortednamelist: str
-        Sorted list of name strings.
-    """
-
-    gp = int(gp)
-    sa, sb = slicerange
-
-    # Extract a sequence of numbers from the names in the list
-    seqnum = np.array([re.search(pattern, namelist[i][sa:sb]).group(gp)
-                       for i in range(len(namelist))])
-    seqnum = seqnum.astype(np.float)
-
-    # Sorted index
-    idx_sorted = np.argsort(seqnum)
-
-    # Sort the name list according to the specific number of interest
-    sortednamelist = [namelist[i] for i in idx_sorted]
-
-    # Return the sorted number sequence and name list
-    return seqnum[idx_sorted], sortednamelist
-
-
-def rot2d(th, angle_unit):
-    """
-    Construct 2D rotation matrix.
-    """
-
-    if angle_unit == 'deg':
-        thr = np.deg2rad(th)
-        return np.array([[np.cos(thr), -np.sin(thr)],
-                         [np.sin(thr), np.cos(thr)]])
-
-    elif angle_unit == 'rad':
-        return np.array([[np.cos(th), -np.sin(th)], [np.sin(th), np.cos(th)]])
-
-
-# ====================== #
-#  File I/O and parsing  #
-# ====================== #
-
-def readimg(f_addr):
-    """
-    Read images (jpg, png, 2D/3D tiff)
-    """
-
-    return skio.imread(f_addr)
-
-
-def readtsv(fdir, header=None, dtype='float', **kwds):
-    """
-    Read tsv file from hemispherical detector
-
-    **Parameters**
-
-    fdir: str
-        file directory
-    header: int | None
-        number of header lines
-    dtype: str | 'float'
-        data type of the return numpy.ndarray
-    **kwds: keyword arguments
-        other keyword arguments for ``pandas.read_table()``.
-
-    **Return**
-
-    data: numpy ndarray
-        read and type-converted data
-    """
-
-    data = np.asarray(pd.read_table(fdir, delim_whitespace=True,
-                        header=None, **kwds), dtype=dtype)
-    return data
-
-
-def readIgorBinFile(fdir, **kwds):
-    """
-    Read Igor binary formats (pxp and ibw).
-    """
-
-    ftype = kwds.pop('ftype', fdir[-3:])
-    errmsg = "Error in file loading, please check the file format."
-
-    if ftype == 'pxp':
-
-        try:
-            igfile = igor.load(fdir)
-        except IOError:
-            print(errmsg)
-
-    elif ftype == 'ibw':
-
-        try:
-            from .igoribw import loadibw
-            igfile = loadibw(fdir)
-        except IOError:
-            print(errmsg)
-
-    else:
-
-        raise IOError(errmsg)
-
-    return igfile
-
-
-def readARPEStxt(fdir, withCoords=True):
-    """
-    Read and convert Igor-generated ARPES .txt files into numpy arrays.
-    The ``withCoords`` option specify whether the energy and angle information is given.
-    """
-
-    if withCoords:
-
-        # Retrieve the number of columns in the txt file
-        dataidx = pd.read_table(fdir, skiprows=1, header=None).columns
-        # Read all data with the specified columns
-        datamat = pd.read_table(fdir, skiprows=0, header=None, names=dataidx)
-        # Shift the first row by one value (align the angle axis)
-        #datamat.iloc[0] = datamat.iloc[0].shift(1)
-
-        ARPESData = datamat.loc[1::, 1::].values
-        EnergyData = datamat.loc[1::, 0].values
-        AngleData = datamat.loc[0, 1::].values
-
-        return ARPESData, EnergyData, AngleData
-
-    else:
-
-        ARPESData = np.asarray(pd.read_table(fdir, skiprows=1, header=None))
-
-        return ARPESData
-
-
-def txtlocate(ffolder, keytext):
-    """
-    Locate specific txt files containing experimental parameters.
-    """
-
-    txtfiles = g.glob(ffolder + r'\*.txt')
-    for ind, fname in enumerate(txtfiles):
-        if keytext in fname:
-            txtfile = txtfiles[ind]
-
-    return txtfile
-
-
-def mat2im(datamat, dtype='uint8', scaling=['normal'], savename=None):
-    """
-    Convert data matrix to image.
-    """
-
-    dataconv = np.abs(np.asarray(datamat))
-    for scstr in scaling:
-        if 'gamma' in scstr:
-            gfactors = re.split('gamma|-', scstr)[1:]
-            gfactors = u.numFormatConversion(gfactors, form='float', length=2)
-            dataconv = gfactors[0]*(dataconv**gfactors[1])
-
-    if 'normal' in scaling:
-        dataconv = (255 / dataconv.max()) * (dataconv - dataconv.min())
-    elif 'inv' in scaling and 'normal' not in scaling:
-        dataconv = 255 - (255 / dataconv.max()) * (dataconv - dataconv.min())
-
-    if dtype == 'uint8':
-        imrsc = dataconv.astype(np.uint8)
-    im = pim.fromarray(imrsc)
-
-    if savename:
-        im.save(savename)
-    return im
-
-
-def im2mat(fdir):
-    """
-    Convert image to numpy ndarray.
-    """
-
-    mat = np.asarray(pim.open(fdir))
-    return mat
-
-
-def metaReadHDF5(hfile, attributes=[], groups=[]):
-    """
-    Parse the attribute (i.e. metadata) tree in the input HDF5 file and construct a dictionary of attributes.
-
-    **Parameters**\n
-    hfile: HDF5 file instance
-        Instance of the ``h5py.File`` class.
-    attributes, groups: list, list | [], []
-        List of strings representing the names of the specified attribute/group names.
-        When specified as None, the components (all attributes or all groups) are ignored.
-        When specified as [], all components (attributes/groups) are included.
-        When specified as a list of strings, only the attribute/group names matching the strings are retrieved.
-    """
-
-    out = {}
-    # Extract the file attributes
-    if attributes is not None:
-        attrdict = dict(hfile.attrs.items()) # Contains all file attributes
-        if len(attributes) > 0:
-            attrdict = project(attrdict, attributes)
-
-    out = u.dictmerge(out, attrdict)
-
-    # Extract the group information
-    if groups is not None:
-        # groups = None will not include any group.
-        if len(groups) == 0:
-            # group = [] will include all groups.
-            groups = list(hfile)
-
-        for g in groups:
-            gdata = hfile.get(g)
-            out[g] = dict(gdata.attrs)
-            out[g]['shape'] = gdata.shape
-
-    return out
-
-
-class hdf5Reader(File):
-    """ HDF5 reader class.
-    """
-
-    def __init__(self, f_addr, ncores=None, **kwds):
-
-        self.faddress = f_addr
-        eventEstimator = kwds.pop('estimator', 'Stream_0') # Dataset representing event length
-        self.CHUNK_SIZE = int(kwds.pop('chunksz', 1e6))
-        super().__init__(name=self.faddress, mode='r', **kwds)
-
-        self.nEvents = self[eventEstimator].size
-        self.groupNames = list(self)
-        self.groupAliases = [self.readAttribute(self[gn], 'Name', nullval=gn) for gn in self.groupNames]
-        # Initialize the look-up dictionary between group aliases and group names
-        self.nameLookupDict = dict(zip(self.groupAliases, self.groupNames))
-        self.attributeNames = list(self.attrs)
-
-        if (ncores is None) or (ncores > N_CPU) or (ncores < 0):
-            self.ncores = N_CPU
-        else:
-            self.ncores = int(ncores)
-
-    def getGroupNames(self, wexpr=None, woexpr=None, use_alias=False):
-        """ Retrieve group names from the loaded hdf5 file with string filtering.
-
-        **Parameters**\n
-        wexpr: str | None
-            Expression in a name to leave in the group name list (w = with).
-        woexpr: str | None
-            Expression in a name to leave out of the group name list (wo = without).
-        use_alias: bool | False
-            Specification on the use of alias to replace the variable name.
-
-        **Return**\n
-        filteredGroupNames: list
-            List of filtered group names.
-        """
-
-        # Gather group aliases, if specified
-        if use_alias == True:
-            groupNames = self.name2alias(self.groupNames)
-        else:
-            groupNames = self.groupNames
-
-        # Filter the group names
-        if (wexpr is None) and (woexpr is None):
-            filteredGroupNames = groupNames
-        if wexpr:
-            filteredGroupNames = [i for i in groupNames if wexpr in i]
-        elif woexpr:
-            filteredGroupNames = [i for i in groupNames if woexpr not in i]
-
-        return filteredGroupNames
-
-    def getAttributeNames(self, wexpr=None, woexpr=None):
-        """ Retrieve attribute names from the loaded hdf5 file with string filtering.
-
-        **Parameters**\n
-        wexpr: str | None
-            Expression in a name to leave in the attribute name list (w = with).
-        woexpr: str | None
-            Expression in a name to leave out of the attribute name list (wo = without).
-
-        **Return**\n
-        filteredAttrbuteNames: list
-            List of filtered attribute names.
-        """
-
-        if (wexpr is None) and (woexpr is None):
-            filteredAttributeNames = self.attributeNames
-        elif wexpr:
-            filteredAttributeNames = [i for i in self.attributeNames if wexpr in i]
-        elif woexpr:
-            filteredAttributeNames = [i for i in self.attributeNames if woexpr not in i]
-
-        return filteredAttributeNames
-
-    @staticmethod
-    def readGroup(element, *group, amin=None, amax=None, sliced=True):
-        """ Retrieve the content of the group(s) in the loaded hdf5 file.
-
-        **Parameter**\n
-        group: list/tuple
-            Collection of group names.
-        amin, amax: numeric, numeric | None, None
-            Minimum and maximum indice to select from the group (dataset).
-        sliced: bool | True
-            Perform slicing on the group (dataset), if ``True``.
-
-        **Return**\n
-        groupContent: list/tuple
-            Collection of values of the corresponding groups.
-        """
-
-        ngroup = len(group)
-        amin, amax = u.intify(amin, amax)
-        groupContent = []
-
-        for g in group:
-            try:
-                if sliced:
-                    groupContent.append(element.get(g)[slice(amin, amax)])
-                else:
-                    groupContent.append(element.get(g))
-            except:
-                raise ValueError("Group '"+g+"' doesn't have sufficient length for slicing!")
-
-        if ngroup == 1: # Singleton case
-            groupContent = groupContent[0]
-
-        return groupContent
-
-    @staticmethod
-    def readAttribute(element, *attribute, nullval='None'):
-        """ Retrieve the content of the attribute(s) in the loaded hdf5 file.
-
-        **Parameter**\n
-        attribute: list/tuple
-            Collection of attribute names.
-        nullval: str | 'None'
-            Null value to retrieve as a replacement of NoneType.
-
-        **Return**\n
-        attributeContent: list/tuple
-            Collection of values of the corresponding attributes.
-        """
-
-        nattr = len(attribute)
-        attributeContent = []
-
-        for ab in attribute:
-            try:
-                attributeContent.append(element.attrs[ab].decode('utf-8'))
-            except AttributeError: # No need to decode
-                attributeContent.append(element.attrs[ab])
-            except KeyError: # No such an attribute
-                attributeContent.append(nullval)
-
-        if nattr == 1:
-            attributeContent = attributeContent[0]
-
-        return attributeContent
-
-    def name2alias(self, names_to_convert):
-        """ Find corresponding aliases of the named groups.
-
-        **Parameter**\n
-        names_to_convert: list/tuple
-            Names to convert to aliases.
-
-        **Return**\n
-        aliases: list/tuple
-            Aliases corresponding to the names.
-        """
-
-        aliases = [self.readAttribute(self[ntc], 'Name', nullval=ntc) for ntc in names_to_convert]
-
-        return aliases
-
-    def _assembleGroups(self, gnames, amin=None, amax=None, use_alias=True, dtyp='float32', timeStamps = False, ret='array'):
-        """ Assemble the content values of the selected groups.
-
-        **Parameters**\n
-        gnames: list
-            List of group names.
-        amin, amax: numeric, numeric | None, None
-            Index selection range for all groups.
-        use_alias: bool | True
-            See ``hdf5Reader.getGroupNames()``.
-        dtype: str | 'float32'
-            Data type string.
-        ret: str | 'array'
-            Return type specification ('array' or 'dict').
-        """
-
-        gdict = {}
-
-        # Add groups to dictionary
-        for ign, gn in enumerate(gnames):
-
-            g_dataset = self.readGroup(self, gn, sliced=False)
-            g_values = g_dataset[slice(amin, amax)]
-            if bool(dtyp):
-                g_values = g_values.astype(dtyp)
-
-            # Use the group alias as the dictionary key
-            if use_alias == True:
-                g_name = self.readAttribute(g_dataset, 'Name', nullval=gn)
-                gdict[g_name] = g_values
-            # Use the group name as the dictionary key
-            else:
-                gdict[gn] = g_values
-
-            # print('{}: {}'.format(g_name, g_values.dtype))
-
-        # calculate time Stamps
-        if timeStamps:
-            # create target array for time stamps
-            ts = np.zeros(len(gdict[self.readAttribute(g_dataset, 'Name', nullval=gnames[0])]))
-            # the ms marker contains a list of events that occurred at full ms intervals. It's monotonically increasing, and can contain duplicates
-            msMarker = np.asarray(self.readGroup(self, 'msMarkers', sliced=False))
-            # try to get start timestamp from "FirstEventTimeStamp" attribute
-            start_time_str = self.readAttribute(self, "FirstEventTimeStamp")
-            if start_time_str != "None":
-                startTime = (
-                    datetime.datetime.strptime(
-                        start_time_str,
-                        "%Y-%m-%dT%H:%M:%S.%f%z",
-                    ).timestamp()
-                )
-            else:
-                # get the start time of the file from its modification date if the key
-                # does not exist (old files)
-                startTime = (
-                    os.path.getmtime(self.filename)
-                )  # convert to ms
-                # the modification time points to the time when the file was finished, so we
-                # need to correct for the length it took to write the file
-                startTime -= len(msMarker)/1000
-
-            ts[0:msMarker[0]] = startTime
-            for n in range(len(msMarker)-1):
-                # linear interpolation between ms: Disabled, because it takes a lot of time, and external signals are anyway not better synchronized than 1 ms
-                # ts[msMarker[n]:msMarker[n+1]] = np.linspace(startTime+n, startTime+n+1, msMarker[n+1]-msMarker[n])
-                ts[msMarker[n]:msMarker[n+1]] = startTime+n/1000
-            # fill any remaining points
-            ts[msMarker[len(msMarker)-1]:len(ts)] = startTime + len(msMarker)
-
-            gdict['timeStamps'] = ts
-
-        if ret == 'array':
-            return np.asarray(list(gdict.values()))
-        elif ret == 'dict':
-            return gdict
-
-    def summarize(self, form='text', use_alias=True, timeStamps=False, ret=False, **kwds):
-        """
-        Summarize the content of the hdf5 file (names of the groups,
-        attributes and the selected contents. Output in various user-specified formats.)
-
-        **Parameters**\n
-        form: str | 'text'
-            :'dataframe': HDF5 content summarized into a dask dataframe.
-            :'dict': HDF5 content (both data and metadata) summarized into a dictionary.
-            :'metadict': HDF5 metadata summarized into a dictionary.
-            :'text': descriptive text summarizing the HDF5 content.
-            Format to summarize the content of the file into.
-        use_alias: bool | True
-            Specify whether to use the alias to rename the groups.
-        ret: bool | False
-            Specify whether function return is sought.
-        **kwds: keyword arguments
-
-        **Return**\n
-        hdfdict: dict
-            Dictionary including both the attributes and the groups,
-            using their names as the keys.
-        edf: dataframe
-            Dataframe (edf = electron dataframe) constructed using only the group values,
-            and the column names are the corresponding group names (or aliases).
-        """
-
-        # Summarize file information as printed text
-        if form == 'text':
-            # Print-out header
-            print('*** HDF5 file info ***\n',
-                    'File address = ' + self.faddress + '\n')
-
-            # Output info on attributes
-            print('\n>>> Attributes <<<\n')
-            for an in self.attributeNames:
-                print(an + ' = {}'.format(self.readAttribute(self, an)))
-
-            # Output info on groups
-            print('\n>>> Groups <<<\n')
-            for gn in self.groupNames:
-
-                g_dataset = self.readGroup(self, gn, sliced=False)
-                g_shape = g_dataset.shape
-                g_alias = self.readAttribute(g_dataset, 'Name')
-
-                print(gn + ', Shape = {}, Alias = {}'.format(g_shape, g_alias))
-
-        # Summarize all metadata into a nested dictionary
-        elif form == 'metadict':
-
-            # Empty list specifies retrieving all entries, see mpes.metaReadHDF5()
-            attributes = kwds.pop('attributes', [])
-            groups = kwds.pop('groups', [])
-
-            return metaReadHDF5(self, attributes, groups)
-
-        # Summarize attributes and groups into a dictionary
-        elif form == 'dict':
-
-            groups = kwds.pop('groups', self.groupNames)
-            attributes = kwds.pop('attributes', None)
-
-            # Retrieve the range of acquired events
-            amin = kwds.pop('amin', None)
-            amax = kwds.pop('amax', None)
-            amin, amax = u.intify(amin, amax)
-
-            # Output as a dictionary
-            # Attribute name stays, stream_x rename as their corresponding attribute name
-            # Add groups to dictionary
-            hdfdict = self._assembleGroups(groups, amin=amin, amax=amax,
-                            use_alias=use_alias, ret='dict')
-
-            # Add attributes to dictionary
-            if attributes is not None:
-                for attr in attributes:
-
-                    hdfdict[attr] = self.readAttribute(self, attr)
-
-            if ret == True:
-                return hdfdict
-
-        # Load a very large (e.g. > 1GB), single (monolithic) HDF5 file into a dataframe
-        elif form == 'dataframe':
-
-            self.CHUNK_SIZE = int(kwds.pop('chunksz', 1e6))
-
-            dfParts = []
-            chunkSize = min(self.CHUNK_SIZE, self.nEvents / self.ncores)
-            nPartitions = int(self.nEvents // chunkSize) + 1
-            # Determine the column names
-            gNames = kwds.pop('groupnames', self.getGroupNames(wexpr='Stream'))
-            colNames = self.name2alias(gNames)
-
-            for p in range(nPartitions): # Generate partitioned dataframe
-
-                # Calculate the starting and ending index of every chunk of events
-                eventIDStart = int(p * chunkSize)
-                eventIDEnd = int(min(eventIDStart + chunkSize, self.nEvents))
-                dfParts.append(d.delayed(self._assembleGroups)(gNames, amin=eventIDStart, amax=eventIDEnd, **kwds))
-
-            # Construct eda (event dask array) and edf (event dask dataframe)
-            eda = da.from_array(np.concatenate(d.compute(*dfParts), axis=1).T, chunks=self.CHUNK_SIZE)
-            self.edf = ddf.from_dask_array(eda, columns=colNames)
-
-            if ret == True:
-                return self.edf
-
-        # Delayed array for loading an HDF5 file of reasonable size (e.g. < 1GB)
-        elif form == 'darray':
-
-            gNames = kwds.pop('groupnames', self.getGroupNames(wexpr='Stream'))
-            darray = d.delayed(self._assembleGroups)(gNames, amin=None, amax=None, timeStamps=timeStamps, ret='array', **kwds)
-
-
-            if ret == True:
-                return darray
-
-    def convert(self, form, save_addr='./summary', pq_append=False, **kwds):
-        """ Format conversion from hdf5 to mat (for Matlab/Python) or ibw (for Igor).
-
-        **Parameters**\n
-        form: str
-            The format of the data to convert into.
-        save_addr: str | './summary'
-            File address to save to.
-        pq_append: bool | False
-            Option to append to parquet files.
-            :True: Append to existing parquet files.
-            :False: The existing parquet files will be deleted before new file creation.
-        """
-
-        save_fname = u.appendformat(save_addr, form)
-
-        if form == 'mat': # Save dictionary as mat file
-            hdfdict = self.summarize(form='dict', ret=True, **kwds)
-            sio.savemat(save_fname, hdfdict)
-
-        elif form == 'parquet': # Save dataframe as parquet file
-            compression = kwds.pop('compression', 'UNCOMPRESSED')
-            engine = kwds.pop('engine', 'fastparquet')
-
-            self.summarize(form='dataframe', **kwds)
-            self.edf.to_parquet(save_addr, engine=engine, compression=compression,
-                                append=pq_append, ignore_divisions=True)
-
-        elif form == 'ibw':
-        # TODO: Save in igor ibw format
-            raise NotImplementedError
-
-        else:
-            raise NotImplementedError
-
-
-def saveDict(dct={}, processor=None, dictname='', form='h5', save_addr='./histogram', **kwds):
-    """ Save the binning result dictionary, including the histogram and the
-    axes values (edges or midpoints).
-
-    **Parameters**\n
-    dct: dict | {}
-        A dictionary containing the binned data and axes values to be exported.
-    processor: class | None
-        Class including all attributes.
-    dictname: str | ''
-        Namestring of the dictionary to save (such as the attribute name in a class).
-    form: str | 'h5'
-        Save format, supporting 'mat', 'h5'/'hdf5', 'tiff' (need tifffile) or 'png' (need imageio).
-    save_addr: str | './histogram'
-        File path to save the binning result.
-    **kwds: keyword arguments
-        ================  ===========  ===========  ========================================
-            keyword           data type     default     meaning
-        ================  ===========  ===========  ========================================
-            dtyp              string      'float32'    Data type of the histogram
-            cutaxis             int            3        The index of axis to cut the 4D data
-        slicename           string         'V'       The shared namestring for the 3D slice
-        binned_data_name    string      'binned'     Namestring of the binned data
-        otheraxes            dict         None       Values along other or converted axes
-        mat_compression      bool        False       Matlab file compression
-        ================  ===========  ===========  ========================================
-    """
-
-    dtyp = kwds.pop('dtyp', 'float32')
-    sln = kwds.pop('slicename', 'V') # sln = slicename
-    bdn = kwds.pop('binned_data_name', 'binned') # bdn = binned data name
-    save_addr = u.appendformat(save_addr, form)
-    otheraxes = kwds.pop('otheraxes', None)
-
-    # Extract the dictionary containing data from the the class instance attributes or given arguments
-    if processor is not None:
-        dct = getattr(processor, dictname)
-        binaxes = processor.binaxes
-    else:
-        binaxes = list(dct.keys())
-        binaxes.remove(bdn)
-
-    # Include other axes values in the binning dictionary
-    if otheraxes:
-        dct = u.dictmerge(dct, otheraxes)
-
-    if form == 'mat': # Save as mat file (for Matlab)
-
-        compression = kwds.pop('mat_compression', False)
-        sio.savemat(save_addr, dct, do_compression=compression, **kwds)
-
-    elif form in ('h5', 'hdf5'): # Save as hdf5 file
-
-        cutaxis = kwds.pop('cutaxis', 3)
-        # Change the bit length of data
-        if dtyp not in ('float64', 'float'):
-            for dk, dv in dct.items():
-                try:
-                    dct[dk] = dv.astype(dtyp)
-                except:
-                    pass
-
-        # Save the binned data
-        # Save 1-3D data as single datasets
-        try:
-            hdf = File(save_addr, 'w')
-            nbinaxes = len(binaxes)
-
-            if nbinaxes < 4:
-                hdf.create_dataset('binned/'+sln, data=dct[bdn])
-            # Save 4D data as a list of separated 3D datasets
-            elif nbinaxes == 4:
-                nddata = np.rollaxis(dct[bdn], cutaxis)
-                n = nddata.shape[0]
-                for i in range(n):
-                    hdf.create_dataset('binned/'+sln+str(i), data=nddata[i,...])
-            else:
-                raise NotImplementedError('The output format is undefined for data\
-                with higher than four dimensions!')
-
-            # Save the axes in the same group
-            for bax in binaxes:
-                hdf.create_dataset('axes/'+bax, data=dct[bax])
-
-        finally:
-            hdf.close()
-
-    elif form == 'tiff': # Save as tiff stack
-
-        try:
-            import tifffile as ti
-            ti.imsave(save_addr, data=dct[bdn].astype(dtyp))
-        except ImportError:
-            raise ImportError('tifffile package is not installed locally!')
-
-    elif form == 'png': # Save as png for slices
-
-        import imageio as imio
-        cutaxis = kwds.pop('cutaxis', 2)
-        nbinaxes = len(binaxes)
-
-        if nbinaxes == 2:
-            imio.imwrite(save_addr[:-3]+'.png', dct[bdn], format='png')
-        if nbinaxes == 3:
-            nddata = np.rollaxis(dct[bdn], cutaxis)
-            n = nddata.shape[0]
-            for i in range(n):
-                wn.simplefilter('ignore', UserWarning)
-                imio.imwrite(save_addr[:-3]+'_'+str(i)+'.png', nddata[i,...], format='png')
-
-        elif nbinaxes >= 4:
-            raise NotImplementedError('The output format is undefined for data \
-            with higher than three dimensions!')
-
-    elif form == 'ibw': # Save as Igor wave
-
-        from igorwriter import IgorWave
-        wave = IgorWave(dct[bdn], name=bdn)
-        wave.save(save_addr)
-
-    else:
-        raise NotImplementedError('Not implemented output format!')
-
-
-class hdf5Processor(hdf5Reader):
-    """ Class for generating multidimensional histogram from hdf5 files.
-    """
-
-    def __init__(self, f_addr, **kwds):
-
-        self.faddress = f_addr
-        self.ua = kwds.pop('', True)
-        self.hdfdict = {}
-        self.histdict = {}
-        self.axesdict = {}
-
-        super().__init__(f_addr=self.faddress, **kwds)
-
-    def _addBinners(self, axes=None, nbins=None, ranges=None, binDict=None, irregular_bins=False):
-        """
-        Construct the binning parameters within an instance.
-        """
-
-        # Use information specified in binDict, ignore others
-        if binDict is not None:
-            try:
-                self.binaxes = list(binDict['axes'])
-                self.nbinaxes = len(self.binaxes)
-                self.bincounts = binDict['nbins']
-                self.binranges = binDict['ranges']
-            except:
-                pass # No action when binDict is not specified
-        # Use information from other specified parameters if binDict is not given
-        else:
-            self.binaxes = list(axes)
-            self.nbinaxes = len(self.binaxes)
-
-            # Collect the number of bins
-            if irregular_bins == False:
-                try: # To have the same number of bins on all axes
-                    self.bincounts = int(nbins)
-                except: # To have different number of bins on each axis
-                    self.bincounts = list(map(int, nbins))
-
-            self.binranges = ranges
-
-        # Construct binning steps
-        self.binsteps = []
-        for bc, (lrange, rrange) in zip(self.bincounts, self.binranges):
-            self.binsteps.append((rrange - lrange) / bc)
-
-    def loadMapping(self, energy, momentum):
-        """
-        Load the mapping parameters
-        """
-
-        # TODO: add transform functions to for axes conversion.
-        pass
-
-    def viewEventHistogram(self, ncol, axes=['X', 'Y', 't', 'ADC'], bins=[80, 80, 80, 80],
-                ranges=[(0, 1800), (0, 1800), (68000, 74000), (0, 500)], axes_name_type='alias',
-                backend='bokeh', legend=True, histkwds={}, legkwds={}, **kwds):
-        """
-        Plot individual histograms of specified dimensions (axes).
-
-        **Parameters**\n
-        ncol: int
-            Number of columns in the plot grid.
-        axes: list/tuple
-            Name of the axes to view.
-        bins: list/tuple
-            Bin values of all speicified axes.
-        ranges: list
-            Value ranges of all specified axes.
-        axes_name_type: str | 'alias'
-            :'alias': human-comprehensible aliases of the datasets from the hdf5 file (e.g. 'X', 'ADC', etc)
-            :'original': original names of the datasets from the hdf5 file (e.g. 'Stream0', etc).
-            Type of specified axes names.
-        backend: str | 'matplotlib'
-            Backend of the plotting library ('matplotlib' or 'bokeh').
-        legend: bool | True
-            Option to include a legend in the histogram plots.
-        histkwds, legkwds, **kwds: dict, dict, keyword arguments
-            Extra keyword arguments passed to ``mpes.visualization.grid_histogram()``.
-        """
-
-        input_types = map(type, [axes, bins, ranges])
-        allowed_types = [list, tuple]
-
-        if set(input_types).issubset(allowed_types):
-
-            # Convert axes names
-            if axes_name_type == 'alias':
-                gnames = [self.nameLookupDict[ax] for ax in axes]
-            elif axes_name_type == 'original':
-                gnames = axes
-
-            # Read out the values for the specified groups
-            group_dict = self.summarize(form='dict', groups=gnames, attributes=None,
-                                        use_alias=True, ret=True)
-            # Plot multiple histograms in a grid
-            grid_histogram(group_dict, ncol=ncol, rvs=axes, rvbins=bins, rvranges=ranges,
-                    backend=backend, legend=legend, histkwds=histkwds, legkwds=legkwds, **kwds)
-
-        else:
-            raise TypeError('Inputs of axes, bins, ranges need to be list or tuple!')
-
-    def getCountRate(self, plot=False):
-        """
-        Create count rate trace from the msMarker field in the hdf5 file.
-
-        **Parameters**\n
-        plot: bool | False
-            No function yet.
-
-        **Return**\n
-        countRate: numeric
-            The count rate in Hz.
-        secs: numeric
-            The seconds into the scan.
-
-        """
-
-        msMarkers=self.readGroup(self, 'msMarkers', sliced=True)
-        secs = np.asarray(range(0,len(msMarkers)))/1000
-        f = sint.InterpolatedUnivariateSpline(secs, msMarkers, k=1)
-        fprime = f.derivative()
-        countRate = fprime(secs)
-
-        return countRate, secs
-
-    def getElapsedTime(self):
-        """
-        Return the elapsed time in the file from the msMarkers wave.
-
-        **Return**\n
-            The length of the the file in seconds.
-        """
-
-        secs = self.get('msMarkers').len()/1000
-        return secs
-
-    def localBinning(self, axes=None, nbins=None, ranges=None, binDict=None,
-        jittered=False, histcoord='midpoint', ret='dict', **kwds):
-        """
-        Compute the photoelectron intensity histogram locally after loading all data into RAM.
-
-        **Paramters**\n
-        axes: (list of) strings | None
-            Names the axes to bin.
-        nbins: (list of) int | None
-            Number of bins along each axis.
-        ranges: (list of) tuples | None
-            Ranges of binning along every axis.
-        binDict: dict | None
-            Dictionary with specifications of axes, nbins and ranges. If binDict
-            is not None. It will override the specifications from other arguments.
-        jittered: bool | False
-            Determines whether to add jitter to the data to avoid rebinning artefact.
-        histcoord: string | 'midpoint'
-            The coordinates of the histogram. Specify 'edge' to get the bar edges (every
-            dimension has one value more), specify 'midpoint' to get the midpoint of the
-            bars (same length as the histogram dimensions).
-        ret: bool | True
-            :True: returns the dictionary containing binned data explicitly
-            :False: no explicit return of the binned data, the dictionary
-            generated in the binning is still retained as an instance attribute.
-        **kwds: keyword argument
-            ================  ==============  ===========  ==========================================
-                    keyword         data type      default     meaning
-            ================  ==============  ===========  ==========================================
-                    amin          numeric/None      None       minimum value of electron sequence
-                    amax          numeric/None      None       maximum value of electron sequence
-                jitter_axes          list          axes       list of axes to jitter
-                jitter_bins          list          nbins      list of the number of bins
-            jitter_amplitude   numeric/array     0.5        jitter amplitude (single number for all)
-                jitter_ranges         list         ranges      list of the binning ranges
-            ================  ==============  ===========  ==========================================
-
-        **Return**\n
-        histdict: dict
-            Dictionary containing binned data and the axes values (if ``ret = True``).
-        """
-
-        # Retrieve the range of acquired events
-        amin = kwds.pop('amin', None)
-        amax = kwds.pop('amax', None)
-        amin, amax = u.intify(amin, amax)
-
-        # Assemble the data for binning, assuming they can be completely loaded into RAM
-        self.hdfdict = self.summarize(form='dict', use_alias=self.ua, amin=amin, amax=amax, ret=True)
-
-        # Set up binning parameters
-        self._addBinners(axes, nbins, ranges, binDict)
-
-        # Add jitter to the data streams before binning
-        if jittered:
-            # Retrieve parameters for histogram jittering, the ordering of the jittering
-            # parameters is the same as that for the binning
-            jitter_axes = kwds.pop('jitter_axes', axes)
-            jitter_bins = kwds.pop('jitter_bins', nbins)
-            jitter_amplitude = kwds.pop('jitter_amplitude', 0.5*np.ones(len(jitter_axes)))
-            jitter_ranges = kwds.pop('jitter_ranges', ranges)
-
-            # Add jitter to the specified dimensions of the data
-            for jb, jax, jamp, jr in zip(jitter_bins, jitter_axes, jitter_amplitude, jitter_ranges):
-
-                sz = self.hdfdict[jax].size
-                # Calculate the bar size of the histogram in every dimension
-                binsize = abs(jr[0] - jr[1])/jb
-                self.hdfdict[jax] = self.hdfdict[jax].astype('float32')
-                # Jitter as random uniformly distributed noise (W. S. Cleveland)
-                self.hdfdict[jax] += jamp * binsize * np.random.uniform(low=-1,
-                                        high=1, size=sz).astype('float32')
-
-        # Stack up data from unbinned axes
-        data_unbinned = np.stack((self.hdfdict[ax] for ax in axes), axis=1)
-        self.hdfdict = {}
-
-        # Compute binned data locally
-        self.histdict['binned'], ax_vals = np.histogramdd(data_unbinned,
-                                    bins=self.bincounts, range=self.binranges)
-        self.histdict['binned'] = self.histdict['binned'].astype('float32')
-        del data_unbinned
-
-        for iax, ax in enumerate(axes):
-            if histcoord == 'midpoint':
-                ax_edge = ax_vals[iax]
-                ax_midpoint = (ax_edge[1:] + ax_edge[:-1])/2
-                self.histdict[ax] = ax_midpoint
-            elif histcoord == 'edge':
-                self.histdict[ax] = ax_vals[iax]
-
-        if ret == 'dict':
-            return self.histdict
-        elif ret == 'histogram':
-            histogram = self.histdict.pop('binned')
-            self.axesdict = self.histdict.copy()
-            self.histdict = {}
-            return histogram
-        elif ret == False:
-            return
-
-    def localBinning_numba(self, axes=None, nbins=None, ranges=None, binDict=None,
-        jittered=False, histcoord='midpoint', ret='dict', **kwds):
-        """
-        Compute the photoelectron intensity histogram locally after loading all data into RAM.
-
-        :Paramters:
-            axes : (list of) strings | None
-                Names the axes to bin.
-            nbins : (list of) int | None
-                Number of bins along each axis.
-            ranges : (list of) tuples | None
-                Ranges of binning along every axis.
-            binDict : dict | None
-                Dictionary with specifications of axes, nbins and ranges. If binDict
-                is not None. It will override the specifications from other arguments.
-            jittered : bool | False
-                Determines whether to add jitter to the data to avoid rebinning artefact.
-            histcoord : string | 'midpoint'
-                The coordinates of the histogram. Specify 'edge' to get the bar edges (every
-                dimension has one value more), specify 'midpoint' to get the midpoint of the
-                bars (same length as the histogram dimensions).
-            ret : bool | True
-                :True: returns the dictionary containing binned data explicitly
-                :False: no explicit return of the binned data, the dictionary
-                generated in the binning is still retained as an instance attribute.
-            **kwds : keyword argument
-                ================  ==============  ===========  ==========================================
-                     keyword         data type      default     meaning
-                ================  ==============  ===========  ==========================================
-                     amin          numeric/None      None       minimum value of electron sequence
-                     amax          numeric/None      None       maximum value of electron sequence
-                  jitter_axes          list          axes       list of axes to jitter
-                  jitter_bins          list          nbins      list of the number of bins
-                jitter_amplitude   numeric/array     0.5        jitter amplitude (single number for all)
-                 jitter_ranges         list         ranges      list of the binning ranges
-                ================  ==============  ===========  ==========================================
-
-        :Return:
-            histdict : dict
-                Dictionary containing binned data and the axes values (if ``ret = True``).
-        """
-
-        # Retrieve the range of acquired events
-        amin = kwds.pop('amin', None)
-        amax = kwds.pop('amax', None)
-        amin, amax = u.intify(amin, amax)
-
-        # Assemble the data for binning, assuming they can be completely loaded into RAM
-        self.hdfdict = self.summarize(form='dict', use_alias=self.ua, amin=amin, amax=amax, ret=True)
-
-        # Set up binning parameters
-        self._addBinners(axes, nbins, ranges, binDict)
-
-        # Add jitter to the data streams before binning
-        if jittered:
-            # Retrieve parameters for histogram jittering, the ordering of the jittering
-            # parameters is the same as that for the binning
-            jitter_axes = kwds.pop('jitter_axes', axes)
-            jitter_bins = kwds.pop('jitter_bins', nbins)
-            jitter_amplitude = kwds.pop('jitter_amplitude', 0.5*np.ones(len(jitter_axes)))
-            jitter_ranges = kwds.pop('jitter_ranges', ranges)
-
-            # Add jitter to the specified dimensions of the data
-            for jb, jax, jamp, jr in zip(jitter_bins, jitter_axes, jitter_amplitude, jitter_ranges):
-
-                sz = self.hdfdict[jax].size
-                # Calculate the bar size of the histogram in every dimension
-                binsize = abs(jr[0] - jr[1])/jb
-                self.hdfdict[jax] = self.hdfdict[jax].astype('float32')
-                # Jitter as random uniformly distributed noise (W. S. Cleveland)
-                self.hdfdict[jax] += jamp * binsize * np.random.uniform(low=-1,
-                                        high=1, size=sz).astype('float32')
-
-        # Stack up data from unbinned axes
-        data_unbinned = np.stack((self.hdfdict[ax] for ax in axes), axis=1)
-        self.hdfdict = {}
-
-        # Compute binned data locally
-        self.histdict['binned'], ax_vals = numba_histogramdd(data_unbinned,
-                                    bins=self.bincounts, ranges=self.binranges)
-        self.histdict['binned'] = self.histdict['binned'].astype('float32')
-
-        del data_unbinned
-
-        for iax, ax in enumerate(axes):
-            if histcoord == 'midpoint':
-                ax_edge = ax_vals[iax]
-                ax_midpoint = (ax_edge[1:] + ax_edge[:-1])/2
-                self.histdict[ax] = ax_midpoint
-            elif histcoord == 'edge':
-                self.histdict[ax] = ax_vals[iax]
-
-        if ret == 'dict':
-            return self.histdict
-        elif ret == 'histogram':
-            histogram = self.histdict.pop('binned')
-            self.axesdict = self.histdict.copy()
-            self.histdict = {}
-            return histogram
-        elif ret == False:
-            return
-
-    def updateHistogram(self, axes=None, sliceranges=None, ret=False):
-        """
-        Update the dimensional sizes of the binning results.
-        """
-
-        # Input axis order to binning axes order
-        binaxes = np.asarray(self.binaxes)
-        seqs = [np.where(ax == binaxes)[0][0] for ax in axes]
-
-        for seq, ax, rg in zip(seqs, axes, sliceranges):
-            # Update the lengths of binning axes
-            seq = np.where(ax == binaxes)[0][0]
-            self.histdict[ax] = self.histdict[ax][rg[0]:rg[1]]
-
-            # Update the binned histogram
-            tempmat = np.moveaxis(self.histdict['binned'], seq, 0)[rg[0]:rg[1],...]
-            self.histdict['binned'] = np.moveaxis(tempmat, 0, seq)
-
-        if ret:
-            return self.histdict
-
-    def saveHistogram(self, dictname='histdict', form='h5', save_addr='./histogram', **kwds):
-        """
-        Save binned histogram and the axes. See ``mpes.fprocessing.saveDict()``.
-        """
-
-        try:
-            saveDict(processor=self, dictname=dictname, form=form, save_addr=save_addr, **kwds)
-        except:
-            raise Exception('Saving histogram was unsuccessful!')
-
-    def saveParameters(self, form='h5', save_addr='./binning'):
-        """
-        Save all the attributes of the binning instance for later use
-        (e.g. binning axes, ranges, etc).
-
-        **Parameters**\n
-        form: str | 'h5'
-            File format to for saving the parameters ('h5'/'hdf5', 'mat').
-        save_addr: str | './binning'
-            The address for the to be saved file.
-        """
-
-        saveClassAttributes(self, form, save_addr)
-
-    def toSplitter(self):
-        """
-        Convert to an instance of hdf5Splitter.
-        """
-
-        return hdf5Splitter(f_addr=self.faddress)
-
-    def toBandStructure(self):
-        """
-        Convert to an instance of BandStructure.
-        """
-
-        pass
-
-
-def binPartition(partition, binaxes, nbins, binranges, jittered=False, jitter_params={}):
-    """ Bin the data within a file partition (e.g. dask dataframe).
-
-    **Parameters**\n
-    partition: dataframe partition
-        Partition of a dataframe.
-    binaxes: list
-        List of axes to bin.
-    nbins: list
-        Number of bins for each binning axis.
-    binranges: list
-        The range of each axis to bin.
-    jittered: bool | False
-        Option to include jittering in binning.
-    jitter_params: dict | {}
-        Parameters used to set jittering.
-
-    **Return**\n
-    hist_partition: ndarray
-        Histogram from the binning process.
-    """
-
-    if jittered:
-        # Add jittering to values
-        jitter_bins = jitter_params['jitter_bins']
-        jitter_axes = jitter_params['jitter_axes']
-        jitter_amplitude = jitter_params['jitter_amplitude']
-        jitter_ranges = jitter_params['jitter_ranges']
-        jitter_type = jitter_params['jitter_type']
-
-        for jb, jax, jamp, jr in zip(jitter_bins, jitter_axes, jitter_amplitude, jitter_ranges):
-            # Calculate the bar size of the histogram in every dimension
-            binsize = abs(jr[0] - jr[1])/jb
-            # Jitter as random uniformly distributed noise (W. S. Cleveland)
-            applyJitter(partition, amp=jamp*binsize, col=jax, type=jitter_type)
-
-    cols = partition.columns
-    # Locate columns for binning operation
-    binColumns = [cols.get_loc(binax) for binax in binaxes]
-    vals = partition.values[:, binColumns]
-
-    hist_partition, _ = np.histogramdd(vals, bins=nbins, range=binranges)
-
-    return hist_partition
-
-def binPartition_numba(partition, binaxes, nbins, binranges, jittered=False, jitter_params={}):
-    """ Bin the data within a file partition (e.g. dask dataframe).
-
-    :Parameters:
-        partition : dataframe partition
-            Partition of a dataframe.
-        binaxes : list
-            List of axes to bin.
-        nbins : list
-            Number of bins for each binning axis.
-        binranges : list
-            The range of each axis to bin.
-        jittered : bool | False
-            Option to include jittering in binning.
-        jitter_params : dict | {}
-            Parameters used to set jittering.
-
-    :Return:
-        hist_partition : ndarray
-            Histogram from the binning process.
-    """
-
-    if jittered:
-        # Add jittering to values
-        jitter_bins = jitter_params['jitter_bins']
-        jitter_axes = jitter_params['jitter_axes']
-        jitter_amplitude = jitter_params['jitter_amplitude']
-        jitter_ranges = jitter_params['jitter_ranges']
-        jitter_type = jitter_params['jitter_type']
-
-        colsize = partition[jitter_axes[0]].size
-        if (jitter_type == 'uniform'):
-            jitter = np.random.uniform(low=-1, high=1, size=colsize)
-        elif (jitter_type == 'normal'):
-            jitter = np.random.standard_normal(size=colsize)
-        else:
-            jitter = 0
-
-        for jb, jax, jamp, jr in zip(jitter_bins, jitter_axes, jitter_amplitude, jitter_ranges):
-            # Calculate the bar size of the histogram in every dimension
-            binsize = abs(jr[0] - jr[1])/jb
-            # Apply same jitter to all columns to save time
-            partition[jax] += jamp*binsize*jitter
-
-    cols = partition.columns
-    # Locate columns for binning operation
-    binColumns = [cols.get_loc(binax) for binax in binaxes]
-    vals = partition.values[:, binColumns]
-
-    hist_partition, _ = numba_histogramdd(vals, bins=nbins, ranges=binranges)
-
-    return hist_partition
-
-
-
-
-def binDataframe(df, ncores=N_CPU, axes=None, nbins=None, ranges=None,
-                binDict=None, pbar=True, jittered=True, pbenv='classic', **kwds):
-    """
-    Calculate multidimensional histogram from columns of a dask dataframe.
-    Prof. Yves Acremann's method.
-
-    **Paramters**\n
-    axes: (list of) strings | None
-        Names the axes to bin.
-    nbins: (list of) int | None
-        Number of bins along each axis.
-    ranges: (list of) tuples | None
-        Ranges of binning along every axis.
-    binDict: dict | None
-        Dictionary with specifications of axes, nbins and ranges. If binDict
-        is not None. It will override the specifications from other arguments.
-    pbar: bool | True
-        Option to display a progress bar.
-    pbenv: str | 'classic'
-        Progress bar environment ('classic' for generic version and
-        'notebook' for notebook compatible version).
-    jittered: bool | True
-        Option to add histogram jittering during binning.
-    **kwds: keyword arguments
-        See keyword arguments in ``mpes.fprocessing.hdf5Processor.localBinning()``.
-
-    :Return:
-        histdict : dict
-            Dictionary containing binned data and the axes values (if ``ret = True``).
-    """
-
-    histdict = {}
-    partitionResults = [] # Partition-level results
-    tqdm = u.tqdmenv(pbenv)
-
-    # Add jitter to all the partitions before binning
-    if jittered:
-        # Retrieve parameters for histogram jittering, the ordering of the jittering
-        # parameters is the same as that for the binning
-        jitter_axes = kwds.pop('jitter_axes', axes)
-        jitter_bins = kwds.pop('jitter_bins', nbins)
-        jitter_amplitude = kwds.pop('jitter_amplitude', 0.5*np.ones(len(jitter_axes)))
-        jitter_ranges = kwds.pop('jitter_ranges', ranges)
-        jitter_type = jitter_params['jitter_type']
-
-        # Add jitter to the specified dimensions of the data
-        for jb, jax, jamp, jr in zip(jitter_bins, jitter_axes, jitter_amplitude, jitter_ranges):
-
-            # Calculate the bar size of the histogram in every dimension
-            binsize = abs(jr[0] - jr[1])/jb
-            # Jitter as random uniformly distributed noise (W. S. Cleveland)
-            df.map_partitions(applyJitter, amp=jamp*binsize, col=jax, type=jitter_type)
-
-    # Main loop for binning
-    for i in tqdm(range(0, df.npartitions, ncores), disable=not(pbar)):
-
-        coreTasks = [] # Core-level jobs
-        for j in range(0, ncores):
-
-            ij = i + j
-            if ij >= df.npartitions:
-                break
-
-            dfPartition = df.get_partition(ij) # Obtain dataframe partition
-            coreTasks.append(d.delayed(binPartition)(dfPartition, axes, nbins, ranges))
-
-        if len(coreTasks) > 0:
-            coreResults = d.compute(*coreTasks, **kwds)
-
-            # Combine all core results for a dataframe partition
-            partitionResult = np.zeros_like(coreResults[0])
-            for coreResult in coreResults:
-                partitionResult += coreResult
-
-            partitionResults.append(partitionResult)
-            # del partitionResult
-
-        del coreTasks
-
-    # Combine all partition results
-    fullResult = np.zeros_like(partitionResults[0])
-    for pr in partitionResults:
-        fullResult += np.nan_to_num(pr)
-
-    # Load into dictionary
-    histdict['binned'] = fullResult.astype('float32')
-    # Calculate axes values
-    for iax, ax in enumerate(axes):
-        axrange = ranges[iax]
-        histdict[ax] = np.linspace(axrange[0], axrange[1], nbins[iax])
-
-    return histdict
-
-
-def binDataframe_lean(df, ncores=N_CPU, axes=None, nbins=None, ranges=None,
-                binDict=None, pbar=True, jittered=True, pbenv='classic', **kwds):
-    """
-    Calculate multidimensional histogram from columns of a dask dataframe.
-
-    **Paramters**\n
-    axes: (list of) strings | None
-        Names the axes to bin.
-    nbins: (list of) int | None
-        Number of bins along each axis.
-    ranges: (list of) tuples | None
-        Ranges of binning along every axis.
-    binDict: dict | None
-        Dictionary with specifications of axes, nbins and ranges. If binDict
-        is not None. It will override the specifications from other arguments.
-    pbar: bool | True
-        Option to display a progress bar.
-    pbenv: str | 'classic'
-        Progress bar environment ('classic' for generic version and 'notebook' for notebook compatible version).
-    jittered: bool | True
-        Option to add histogram jittering during binning.
-    **kwds: keyword arguments
-        See keyword arguments in ``mpes.fprocessing.hdf5Processor.localBinning()``.
-
-    **Return**
-    histdict: dict
-        Dictionary containing binned data and the axes values (if ``ret = True``).
-    """
-
-    histdict = {}
-    fullResult = np.zeros(tuple(nbins)) # Partition-level results
-    tqdm = u.tqdmenv(pbenv)
-
-    # Construct jitter specifications
-    jitter_params = {}
-    if jittered:
-        # Retrieve parameters for histogram jittering, the ordering of the jittering
-        # parameters is the same as that for the binning
-        jaxes = kwds.pop('jitter_axes', axes)
-        jitter_params = {'jitter_axes': jaxes,
-                         'jitter_bins': kwds.pop('jitter_bins', nbins),
-                         'jitter_amplitude': kwds.pop('jitter_amplitude', 0.5*np.ones(len(jaxes))),
-                         'jitter_ranges': kwds.pop('jitter_ranges', ranges),
-                         'jitter_type': kwds.pop('jitter_type', 'normal')}
-
-    # Main loop for binning
-    for i in tqdm(range(0, df.npartitions, ncores), disable=not(pbar)):
-
-        coreTasks = [] # Core-level jobs
-        for j in range(0, ncores):
-
-            ij = i + j
-            if ij >= df.npartitions:
-                break
-
-            dfPartition = df.get_partition(ij) # Obtain dataframe partition
-            coreTasks.append(d.delayed(binPartition)(dfPartition, axes, nbins, ranges, jittered, jitter_params))
-
-        if len(coreTasks) > 0:
-            coreResults = d.compute(*coreTasks, **kwds)
-
-            # Combine all core results for a dataframe partition
-            partitionResult = reduce(_arraysum, coreResults)
-            fullResult += partitionResult
-            del partitionResult
-            del coreResults
-
-        del coreTasks
-
-    # Load into dictionary
-    histdict['binned'] = fullResult.astype('float32')
-    # Calculate axes values
-    for iax, ax in enumerate(axes):
-        axrange = ranges[iax]
-        histdict[ax] = np.linspace(axrange[0], axrange[1], nbins[iax])
-
-    return histdict
-
-def binDataframe_fast(df, ncores=N_CPU, axes=None, nbins=None, ranges=None,
-                binDict=None, pbar=True, jittered=True, pbenv='classic', jpart=True, **kwds):
-    """
-    Calculate multidimensional histogram from columns of a dask dataframe.
-
-    :Paramters:
-        axes : (list of) strings | None
-            Names the axes to bin.
-        nbins : (list of) int | None
-            Number of bins along each axis.
-        ranges : (list of) tuples | None
-            Ranges of binning along every axis.
-        binDict : dict | None
-            Dictionary with specifications of axes, nbins and ranges. If binDict
-            is not None. It will override the specifications from other arguments.
-        pbar : bool | True
-            Option to display a progress bar.
-        pbenv : str | 'classic'
-            Progress bar environment ('classic' for generic version and 'notebook' for notebook compatible version).
-        jittered : bool | True
-            Option to add histogram jittering during binning.
-        **kwds : keyword arguments
-            See keyword arguments in ``mpes.fprocessing.hdf5Processor.localBinning()``.
-
-    :Return:
-        histdict : dict
-            Dictionary containing binned data and the axes values (if ``ret = True``).
-    """
-
-    histdict = {}
-    fullResult = np.zeros(tuple(nbins)) # Partition-level results
-    tqdm = u.tqdmenv(pbenv)
-
-    # Construct jitter specifications
-    jitter_params = {}
-    if jittered:
-        # Retrieve parameters for histogram jittering, the ordering of the jittering
-        # parameters is the same as that for the binning
-        jaxes = kwds.pop('jitter_axes', axes)
-        jitter_params = {'jitter_axes': jaxes,
-                         'jitter_bins': kwds.pop('jitter_bins', nbins),
-                         'jitter_amplitude': kwds.pop('jitter_amplitude', 0.5*np.ones(len(jaxes))),
-                         'jitter_ranges': kwds.pop('jitter_ranges', ranges),
-                         'jitter_type': kwds.pop('jitter_type', 'normal')}
-
-    # limit multithreading in worker threads
-    nthreads_per_worker = kwds.pop('nthreads_per_worker', 4)
-    threadpool_api = kwds.pop('threadpool_api', 'blas')
-    with threadpool_limits(limits=nthreads_per_worker, user_api=threadpool_api):
-        # Main loop for binning
-        for i in tqdm(range(0, df.npartitions, ncores), disable=not(pbar)):
-
-            coreTasks = [] # Core-level jobs
-            for j in range(0, ncores):
-
-                ij = i + j
-                if ij >= df.npartitions:
-                    break
-
-                dfPartition = df.get_partition(ij) # Obtain dataframe partition
-                coreTasks.append(d.delayed(binPartition)(dfPartition, axes, nbins, ranges, jittered, jitter_params))
-
-            if len(coreTasks) > 0:
-                coreResults = d.compute(*coreTasks, **kwds)
-
-                combineTasks = []
-                for j in range(0, ncores):
-                    combineParts = []
-                    # split results along the first dimension among worker threads
-                    for r in coreResults:
-                        combineParts.append(r[int(j*nbins[0]/ncores):int((j+1)*nbins[0]/ncores),...])
-
-                    combineTasks.append(d.delayed(reduce)(_arraysum, combineParts))
-
-                combineResults = d.compute(*combineTasks, **kwds)
-
-                # Directly fill into target array. This is much faster than the (not so parallel) reduce/concatenation used before, and uses less memory.
-                for j in range(0, ncores):
-                    fullResult[int(j*nbins[0]/ncores):int((j+1)*nbins[0]/ncores),...] += combineResults[j]
-
-                del combineParts
-                del combineTasks
-                del combineResults
-                del coreResults
-
-            del coreTasks
-
-    # Load into dictionary
-    histdict['binned'] = fullResult.astype('float32')
-    # Calculate axes values
-    for iax, ax in enumerate(axes):
-        axrange = ranges[iax]
-        histdict[ax] = np.linspace(axrange[0], axrange[1], nbins[iax])
-
-    return histdict
-
-def binDataframe_numba(df, ncores=N_CPU, axes=None, nbins=None, ranges=None,
-                binDict=None, pbar=True, jittered=True, pbenv='classic', jpart=True, **kwds):
-    """
-    Calculate multidimensional histogram from columns of a dask dataframe.
-
-    :Paramters:
-        axes : (list of) strings | None
-            Names the axes to bin.
-        nbins : (list of) int | None
-            Number of bins along each axis.
-        ranges : (list of) tuples | None
-            Ranges of binning along every axis.
-        binDict : dict | None
-            Dictionary with specifications of axes, nbins and ranges. If binDict
-            is not None. It will override the specifications from other arguments.
-        pbar : bool | True
-            Option to display a progress bar.
-        pbenv : str | 'classic'
-            Progress bar environment ('classic' for generic version and 'notebook' for notebook compatible version).
-        jittered : bool | True
-            Option to add histogram jittering during binning.
-        **kwds : keyword arguments
-            See keyword arguments in ``mpes.fprocessing.hdf5Processor.localBinning()``.
-
-    :Return:
-        histdict : dict
-            Dictionary containing binned data and the axes values (if ``ret = True``).
-    """
-
-    histdict = {}
-    fullResult = np.zeros(tuple(nbins)) # Partition-level results
-    tqdm = u.tqdmenv(pbenv)
-
-    # Construct jitter specifications
-    jitter_params = {}
-    if jittered:
-        # Retrieve parameters for histogram jittering, the ordering of the jittering
-        # parameters is the same as that for the binning
-        jaxes = kwds.pop('jitter_axes', axes)
-        jitter_params = {'jitter_axes': jaxes,
-                         'jitter_bins': kwds.pop('jitter_bins', nbins),
-                         'jitter_amplitude': kwds.pop('jitter_amplitude', 0.5*np.ones(len(jaxes))),
-                         'jitter_ranges': kwds.pop('jitter_ranges', ranges),
-                         'jitter_type': kwds.pop('jitter_type', 'normal')}
-
-    # limit multithreading in worker threads
-    nthreads_per_worker = kwds.pop('nthreads_per_worker', 4)
-    threadpool_api = kwds.pop('threadpool_api', 'blas')
-    with threadpool_limits(limits=nthreads_per_worker, user_api=threadpool_api):
-        # Main loop for binning
-        for i in tqdm(range(0, df.npartitions, ncores), disable=not(pbar)):
-
-            coreTasks = [] # Core-level jobs
-            for j in range(0, ncores):
-
-                ij = i + j
-                if ij >= df.npartitions:
-                    break
-
-                dfPartition = df.get_partition(ij) # Obtain dataframe partition
-                coreTasks.append(d.delayed(binPartition_numba)(dfPartition, axes, nbins, ranges, jittered, jitter_params))
-
-            if len(coreTasks) > 0:
-                coreResults = d.compute(*coreTasks, **kwds)
-
-                combineTasks = []
-                for j in range(0, ncores):
-                    combineParts = []
-                    # split results along the first dimension among worker threads
-                    for r in coreResults:
-                        combineParts.append(r[int(j*nbins[0]/ncores):int((j+1)*nbins[0]/ncores),...])
-
-                    combineTasks.append(d.delayed(reduce)(_arraysum, combineParts))
-
-                combineResults = d.compute(*combineTasks, **kwds)
-
-                # Directly fill into target array. This is much faster than the (not so parallel) reduce/concatenation used before, and uses less memory.
-                for j in range(0, ncores):
-                    fullResult[int(j*nbins[0]/ncores):int((j+1)*nbins[0]/ncores),...] += combineResults[j]
-
-                del combineParts
-                del combineTasks
-                del combineResults
-                del coreResults
-
-            del coreTasks
-
-    # Load into dictionary
-    histdict['binned'] = fullResult.astype('float32')
-    # Calculate axes values
-    for iax, ax in enumerate(axes):
-        axrange = ranges[iax]
-        histdict[ax] = np.linspace(axrange[0], axrange[1], nbins[iax])
-
-    return histdict
-
-def applyJitter(df, amp, col, type):
-    """ Add jittering to a dataframe column.
-
-    **Parameters**\n
-    df: dataframe
-        Dataframe to add noise/jittering to.
-    amp: numeric
-        Amplitude scaling for the jittering noise.
-    col: str
-        Name of the column to add jittering to.
-
-    **Return**\n
-        Uniformly distributed noise vector with specified amplitude and size.
-    """
-
-    colsize = df[col].size
-    if (type == 'uniform'):
-        # Uniform Jitter distribution
-        df[col] += amp*np.random.uniform(low=-1, high=1, size=colsize)
-    elif (type == 'normal'):
-        # Normal Jitter distribution works better for non-linear transformations and jitter sizes that don't match the original bin sizes
-        df[col] += amp*np.random.standard_normal(size=colsize)
-
-
-class hdf5Splitter(hdf5Reader):
-    """
-    Class to split large hdf5 files.
-    """
-
-    def __init__(self, f_addr, **kwds):
-
-        self.faddress = f_addr
-        self.splitFilepaths = []
-        super().__init__(f_addr=self.faddress, **kwds)
-
-    @d.delayed
-    def _split_file(self, idx, save_addr, namestr):
-        """ Split file generator.
-        """
-
-        evmin, evmax = self.eventList[idx], self.eventList[idx+1]
-        fpath = save_addr + namestr + str(idx+1) + '.h5'
-
-        # Use context manager to open hdf5 file
-        with File(fpath, 'w') as fsp:
-
-            # Copy the attributes
-            for attr, attrval in self.attrs.items():
-                fsp.attrs[attr] = attrval
-
-            # Copy the segmented groups and their attributes
-            for gp in self.groupNames:
-                #self.copy(gn, fsp[gn])
-                fsp.create_dataset(gp, data=self.readGroup(self, gp, amin=evmin, amax=evmax))
-                for gattr, gattrval in self[gp].attrs.items():
-                    fsp[gp].attrs[gattr] = gattrval
-
-        return(fpath)
-
-    def split(self, nsplit, save_addr='./', namestr='split_',
-                split_group='Stream_0', pbar=False):
-        """
-        Split and save an hdf5 file.
-
-        **Parameters**\n
-        nsplit: int
-            Number of split files.
-        save_addr: str | './'
-            Directory to store the split files.
-        namestr: str | 'split_'
-            Additional namestring attached to the front of the filename.
-        split_group: str | 'Stream_0'
-            Name of the example group to split for file length reference.
-        pbar: bool | False
-            Enable (when True)/Disable (when False) the progress bar.
-        """
-
-        nsplit = int(nsplit)
-        self.splitFilepaths = [] # Refresh the path when re-splitting
-        self.eventLen = self[split_group].size
-        self.eventList = np.linspace(0, self.eventLen, nsplit+1, dtype='int')
-        tasks = []
-
-        # Distributed file splitting
-        for isp in range(nsplit):
-
-            tasks.append(self._split_file(isp, save_addr, namestr))
-
-        if pbar:
-            with ProgressBar():
-                self.splitFilepaths = d.compute(*tasks)
-        else:
-            self.splitFilepaths = d.compute(*tasks)
-
-    def subset(self, file_id):
-        """
-        Spawn an instance of hdf5Processor from a specified split file.
-        """
-
-        if self.splitFilepaths:
-            return hdf5Processor(f_addr=self.splitFilepaths[file_id])
-
-        else:
-            raise ValueError("No split files are present.")
-
-    def toProcessor(self):
-        """
-        Change to an hdf5Processor instance.
-        """
-
-        return hdf5Processor(f_addr=self.faddress)
-
-
-def readDataframe(folder=None, files=None, ftype='parquet', timeStamps=False, **kwds):
-    """ Read stored files from a folder into a dataframe.
-
-    **Parameters**\n
-    folder, files: str, list/tuple | None, None
-        Folder path of the files or a list of file paths. The folder path has
-        the priority such that if it's specified, the specified files will be ignored.
-    ftype: str | 'parquet'
-        File type to read ('h5' or 'hdf5', 'parquet', 'json', 'csv', etc).
-        If a folder path is given, all files of the specified type are read
-        into the dataframe in the reading order.
-    **kwds: keyword arguments
-        See the keyword arguments for the specific file parser in ``dask.dataframe`` module.
-
-    **Return**\n
-        Dask dataframe read from specified files.
-    """
-
-    # ff (folder or files) is a folder or a list/tuple of files
-    if folder is not None:
-        ff = folder
-        files = g.glob(folder + '/*.' + ftype)
-
-    elif folder is None:
-        if files is not None:
-            ff = files # List of file paths
-        else:
-            raise ValueError('Either the folder or file path should be provided!')
-
-    if ftype == 'parquet':
-        return ddf.read_parquet(ff, **kwds)
-
-    elif ftype in ('h5', 'hdf5'):
-
-        # Read a file to parse the file structure
-        test_fid = kwds.pop('test_fid', 0)
-        test_proc = hdf5Processor(files[test_fid])
-        gnames = kwds.pop('group_names', test_proc.getGroupNames(wexpr='Stream'))
-        colNames = test_proc.name2alias(gnames)
-
-        if timeStamps == True:
-            colNames.append('timeStamps')
-
-        test_array = test_proc.summarize(form='darray', groupnames=gnames, timeStamps=timeStamps, ret=True).compute()
-
-        # Delay-read all files
-        arrays = [da.from_delayed(hdf5Processor(f).summarize(form='darray', groupnames=gnames, timeStamps=timeStamps, ret=True),
-                dtype=test_array.dtype, shape=(test_array.shape[0], np.nan)) for f in files]
-        array_stack = da.concatenate(arrays, axis=1).T
-
-        # if rechunksz is not None:
-        #     array_stack = array_stack.rechunk(rechunksz)
-
-        return ddf.from_dask_array(array_stack, columns=colNames)
-
-    elif ftype == 'json':
-        return ddf.read_json(ff, **kwds)
-
-    elif ftype == 'csv':
-        return ddf.read_csv(ff, **kwds)
-
-    else:
-        try:
-            return ddf.read_table(ff, **kwds)
-        except:
-            raise Exception('The file format cannot be understood!')
-
-
-class dataframeProcessor(MapParser):
-    """
-    Processs the parquet file converted from single events data.
-    """
-
-    def __init__(self, datafolder, paramfolder='', datafiles=[],\
-                 ncores=None, aperture_config=aperture_dict, lens_config=lens_mode_dict):
-
-        self.datafolder = datafolder
-        self.paramfolder = paramfolder
-        self.datafiles = datafiles
-        self.histogram = None
-        self.histdict = {}
-        self.npart = 0
-        self.config = {
-            "aperture": {**aperture_config},
-            "lens_mode": {**lens_config}
-        }
-        self.metadata = {}
-
-        # Instantiate the MapParser class (contains parameters related to binning and image transformation)
-        super().__init__(file_sorting=False, folder=paramfolder)
-
-        if (ncores is None) or (ncores > N_CPU) or (ncores < 0):
-            #self.ncores = N_CPU
-            # Change the default to use 20 cores, as the speedup is small above
-            self.ncores = min(20,N_CPU)
-        else:
-            self.ncores = int(ncores)
-
-    @property
-    def nrow(self):
-        """ Number of rows in the distributed dataframe.
-        """
-
-        return len(self.edf.index)
-
-    @property
-    def ncol(self):
-        """ Number of columns in the distrbuted dataframe.
-        """
-
-        return len(self.edf.columns)
-
-    def read(self, source='folder', ftype='parquet', fids=[], update='', timeStamps=False, **kwds):
-        """ Read into distributed dataframe.
-
-        **Parameters*8\n
-        source: str | 'folder'
-            Source of the file readout.
-            :'folder': Read from the provided data folder.
-            :'files': Read from the provided list of file addresses.
-        ftype: str | 'parquet'
-            Type of file to read into dataframe ('h5' or 'hdf5', 'parquet', 'json', 'csv').
-        fids: list | []
-            IDs of the files to be selected (see ``mpes.base.FileCollection.select()``).
-            Specify 'all' to read all files of the given file type.
-        update: str | ''
-            File selection update option (see ``mpes.base.FileCollection.select()``).
-        **kwds: keyword arguments
-            See keyword arguments in ``mpes.readDataframe()``.
-        """
-
-        # Create the single-event dataframe
-        if source == 'folder':
-            # gather files first to get a sorted list.
-            self.gather(folder=self.datafolder, identifier=r'/*.'+ftype, file_sorting=True)
-            self.datafiles = self.files
-            self.edf = readDataframe(files=self.datafiles, ftype=ftype, timeStamps=timeStamps, **kwds)
-
-        elif source == 'files':
-            if len(self.datafiles) > 0: # When filenames are specified
-                self.edf = readDataframe(folder=None, files=self.datafiles, ftype=ftype, timeStamps=timeStamps, **kwds)
-            else:
-                # When only the datafolder address is given but needs to read partial files,
-                # first gather files from the folder, then select files and read into dataframe
-                self.gather(folder=self.datafolder, identifier=r'/*.'+ftype, file_sorting=True)
-
-                if len(fids) == 0:
-                    print('Nothing is read since no file IDs (fids) is specified!')
-                    self.datafiles = self.select(ids=fids, update='', ret='selected')
-                elif fids == 'all':
-                    self.datafiles = self.select(ids=list(range(len(self.files))), update='', ret='selected')
-                else:
-                    self.datafiles = self.select(ids=fids, update='', ret='selected')
-
-                self.edf = readDataframe(files=self.datafiles, ftype=ftype, timeStamps=timeStamps, **kwds)
-
-        self.npart = self.edf.npartitions
-
-    def _addBinners(self, axes=None, nbins=None, ranges=None, binDict=None):
-        """ Construct the binning parameters within an instance.
-        """
-
-        # Use information specified in binDict, ignore others
-        if binDict is not None:
-            try:
-                self.binaxes = list(binDict['axes'])
-                self.nbinaxes = len(self.binaxes)
-                self.bincounts = binDict['nbins']
-                self.binranges = binDict['ranges']
-            except:
-                pass # No action when binDict is not specified
-        # Use information from other specified parameters if binDict is not given
-        else:
-            self.binaxes = list(axes)
-            self.nbinaxes = len(self.binaxes)
-
-            # Collect the number of bins
-            try: # To have the same number of bins on all axes
-                self.bincounts = int(nbins)
-            except: # To have different number of bins on each axis
-                self.bincounts = list(map(int, nbins))
-
-            self.binranges = ranges
-
-        # Construct binning steps
-        self.binsteps = []
-        for bc, (lrange, rrange) in zip(self.bincounts, self.binranges):
-            self.binsteps.append((rrange - lrange) / bc)
-
-    # Column operations
-    def appendColumn(self, colnames, colvals):
-        """ Append columns to dataframe.
-
-        **Parameters**\n
-        colnames: list/tuple
-            New column names.
-        colvals: numpy array/list
-            Entries of the new columns.
-        """
-
-        colnames = list(colnames)
-        colvals = [colvals]
-        ncn = len(colnames)
-        ncv = len(colvals)
-
-        if ncn != ncv:
-            errmsg = 'The names and values of the columns need to have the same dimensions.'
-            raise ValueError(errmsg)
-
-        else:
-            for cn, cv in zip(colnames, colvals):
-                self.edf = self.edf.assign(**{cn:ddf.from_array(cv)})
-
-    def deleteColumn(self, colnames):
-        """ Delete columns.
-
-        **Parameters**\n
-        colnames: str/list/tuple
-            List of column names to be dropped.
-        """
-
-        self.edf = self.edf.drop(colnames, axis=1)
-
-    def applyFilter(self, colname, lb=-np.inf, ub=np.inf, update='replace', ret=False):
-        """ Application of bound filters to a specified column (can be used consecutively).
-
-        **Parameters**\n
-        colname: str
-            Name of the column to filter.
-        lb, ub: numeric, numeric | -infinity, infinity
-            The lower and upper bounds used in the filtering.
-        update: str | 'replace'
-            Update option for the filtered dataframe.
-        ret: bool | False
-            Return option for the filtered dataframe.
-        """
-
-        if ret == True:
-            return self.edf[(self.edf[colname] > lb) & (self.edf[colname] < ub)]
-
-        if update == 'replace':
-            self.edf = self.edf[(self.edf[colname] > lb) & (self.edf[colname] < ub)]
-
-    def columnApply(self, mapping, rescolname, **kwds):
-        """ Apply a user-defined function (e.g. partial function) to an existing column.
-
-        **Parameters**\n
-        mapping: function
-            Function to apply to the column.
-        rescolname: str
-            Name of the resulting column.
-        **kwds: keyword arguments
-            Keyword arguments of the user-input mapping function.
-        """
-
-        self.edf[rescolname] = mapping(**kwds)
-
-
-    def mapColumn(self, mapping, *args, **kwds):
-        """ Apply a dataframe-partition based mapping function to an existing column.
-
-        **Parameters**\n
-        oldcolname: str
-            The name of the column to use for computation.
-        mapping: function
-            Functional map to apply to the values of the old column. Takes the data frame as first argument. Further arguments are passed by **kwds
-        newcolname: str | 'Transformed'
-            New column name to be added to the dataframe.
-        args: tuple | ()
-            Additional arguments of the functional map.
-        update: str | 'append'
-            Updating option.
-            'append' = append to the current dask dataframe as a new column with the new column name.
-            'replace' = replace the values of the old column.
-        **kwds: keyword arguments
-            Additional arguments for the ``dask.dataframe.apply()`` function.
-        """
-
-        self.edf = self.edf.map_partitions(mapping, *args, **kwds)
-
-
-    def transformColumn(self, oldcolname, mapping, newcolname='Transformed',
-                        args=(), update='append', **kwds):
-        """ Apply a simple function to an existing column.
-
-        **Parameters**\n
-        oldcolname: str
-            The name of the column to use for computation.
-        mapping: function
-            Functional map to apply to the values of the old column.
-        newcolname: str | 'Transformed'
-            New column name to be added to the dataframe.
-        args: tuple | ()
-            Additional arguments of the functional map.
-        update: str | 'append'
-            Updating option.
-            'append' = append to the current dask dataframe as a new column with the new column name.
-            'replace' = replace the values of the old column.
-        **kwds: keyword arguments
-            Additional arguments for the ``dask.dataframe.apply()`` function.
-        """
-
-        if update == 'append':
-            self.edf[newcolname] = self.edf[oldcolname].apply(mapping, args=args, meta=('x', 'f8'), **kwds)
-        elif update == 'replace':
-            self.edf[oldcolname] = self.edf[oldcolname].apply(mapping, args=args, meta=('x', 'f8'), **kwds)
-
-    def transformColumn2D(self, map2D, X, Y, **kwds):
-        """ Apply a mapping simultaneously to two dimensions.
-
-        **Parameters**\n
-        map2D: function
-            2D mapping function.
-        X, Y: series, series
-            The two columns of the dataframe to apply mapping to.
-        **kwds: keyword arguments
-            Additional arguments for the 2D mapping function.
-        """
-
-        newX = kwds.pop('newX', X)
-        newY = kwds.pop('newY', Y)
-
-        self.edf[newX], self.edf[newY] = map2D(self.edf[X], self.edf[Y], **kwds)
-
-    def applyECorrection(self, type, **kwds):
-        """ Apply correction to the time-of-flight (TOF) axis of single-event data.
-
-        **Parameters**\n
-        type: str
-            Type of correction to apply to the TOF axis.
-        **kwds: keyword arguments
-            Additional parameters to use for the correction.
-            :corraxis: str | 't'
-                String name of the axis to correct.
-            :center: list/tuple | (650, 650)
-                Image center pixel positions in (row, column) format.
-            :amplitude: numeric | -1
-                Amplitude of the time-of-flight correction term
-                (negative sign meaning subtracting the curved wavefront).
-            :d: numeric | 0.9
-                Field-free drift distance.
-            :t0: numeric | 0.06
-                Time zero position corresponding to the tip of the valence band.
-            :gam: numeric
-                Linewidth value for correction using a 2D Lorentz profile.
-            :sig: numeric
-                Standard deviation for correction using a 2D Gaussian profile.
-            :gam2: numeric
-                Linewidth value for correction using an asymmetric 2D Lorentz profile, X-direction.
-            :amplitude2: numeric
-                Amplitude value for correction using an asymmetric 2D Lorentz profile, X-direction.
-        """
-
-        corraxis = kwds.pop('corraxis', 't')
-        ycenter, xcenter = kwds.pop('center', (650, 650))
-        amplitude = kwds.pop('amplitude', -1)
-
-        if type == 'spherical':
-            d = kwds.pop('d', 0.9)
-            t0 = kwds.pop('t0', 0.06)
-            self.edf[corraxis] += (np.sqrt(1 + ((self.edf['X'] - xcenter)**2 +\
-                            (self.edf['Y'] - ycenter)**2)/d**2) - 1) * t0 * amplitude
-
-        elif type == 'Lorentzian':
-            gam = kwds.pop('gamma', 300)
-            self.edf[corraxis] += amplitude/(gam * np.pi) * (gam**2 / ((self.edf['X'] -\
-                        xcenter)**2 + (self.edf['Y'] - ycenter)**2 + gam**2))
-
-        elif type == 'Gaussian':
-            sig = kwds.pop('sigma', 300)
-            self.edf[corraxis] += amplitude/np.sqrt(2*np.pi*sig**2) *\
-                np.exp(-((self.edf['X'] - xcenter)**2 + (self.edf['Y'] - ycenter)**2) / (2*sig**2))
-
-        elif type == 'Lorentzian_asymmetric':
-            gam = kwds.pop('gamma', 300)
-            gam2 = kwds.pop('gamma2', 300)
-            amplitude2 = kwds.pop('amplitude2', -1)
-            self.edf[corraxis] += amplitude/(gam * np.pi) * (gam**2 / ((self.edf['Y'] - ycenter)**2 + gam**2))
-            self.edf[corraxis] += amplitude2/(gam2 * np.pi) * (gam2**2 / ((self.edf['X'] - xcenter)**2 + gam2**2))
-
-        else:
-            raise NotImplementedError
-
-    def applyKCorrection(self, X='X', Y='Y', newX='Xm', newY='Ym', type='mattrans', **kwds):
-        """ Calculate and replace the X and Y values with their distortion-corrected version.
-        This method can be reused.
-
-        **Parameters**\n
-        X, Y: str, str | 'X', 'Y'
-            Labels of the columns before momentum distortion correction.
-        newX, newY: str, str | 'Xm', 'Ym'
-            Labels of the columns after momentum distortion correction.
-        """
-
-        if type == 'mattrans': # Apply matrix transform
-            if ('warping' in kwds):
-                self.warping = kwds.pop('warping')
-                self.transformColumn2D(map2D=b.perspectiveTransform, X=X, Y=Y, newX=newX, newY=newY, M=self.warping, **kwds)
-            else:
-                self.transformColumn2D(map2D=self.wMap, X=X, Y=Y, newX=newX, newY=newY, **kwds)
-                self.transformColumn2D(map2D=self.wMap, X=X, Y=Y, newX=newX, newY=newY, **kwds)
-        elif type == 'tps':
-            self.transformColumn2D(map2D=self.wMap, X=X, Y=Y, newX=newX, newY=newY, **kwds)
-        elif type == 'tps_matrix':
-            if ('dfield' in kwds):
-                self.dfield = kwds.pop('dfield')
-                self.mapColumn(b.dfieldapply, self.dfield, X=X, Y=Y, newX=newX, newY=newY)
-            elif ('rdeform_field' in kwds and 'cdeform_field' in kwds):
-                rdeform_field = kwds.pop('rdeform_field')
-                cdeform_field = kwds.pop('cdeform_field')
-                print('Calculating inverse Deformation Field, might take a moment...')
-                self.dfield = b.generateDfield(rdeform_field, cdeform_field)
-                self.mapColumn(b.dfieldapply, self.dfield, X=X, Y=Y, newX=newX, newY=newY)
-            else:
-                print('Not implemented.')
-
-    def appendKAxis(self, x0, y0, X='X', Y='Y', newX='kx', newY='ky', **kwds):
-        """ Calculate and append the k axis coordinates (kx, ky) to the events dataframe.
-        This method can be reused.
-        """
-
-        if ('fr' in kwds and 'fc' in kwds):
-            self.fr = kwds.pop('fr')
-            self.fc = kwds.pop('fc')
-            self.transformColumn2D(map2D=b.detrc2krc, X=X, Y=Y, newX=newX, newY=newY, r0=x0, c0=y0, fr=self.fr, fc=self.fc, **kwds)
-
-        else:
-            self.transformColumn2D(map2D=self.kMap, X=X, Y=Y, newX=newX, newY=newY, r0=x0, c0=y0, **kwds)
-
-    def appendEAxis(self, E0, **kwds):
-        """ Calculate and append the E axis to the events dataframe.
-        This method can be reused.
-
-        **Parameter**\n
-        E0: numeric
-            Time-of-flight offset.
-        """
-
-        t = kwds.pop('t', self.edf['t'].astype('float64'))
-
-        if ('t0' in kwds) and ('d' in kwds):
-            self.ecalib_t0 = kwds.pop('t0')
-            self.ecalib_d = kwds.pop('d')
-            self.columnApply(mapping=b.tof2ev, rescolname="energy", E0=E0, d=self.ecalib_d, t0=self.ecalib_t0, t=t, **kwds)
-        elif ('a' in kwds):
-            self.poly_a = kwds.pop('a')
-<<<<<<< HEAD
-            self.columnApply(mapping=b.tof2evpoly, rescolname="energy", E0=E0, a=self.poly_a, t=t, **kwds)
-        else:        
-            self.columnApply(mapping=self.EMap, rescolname="energy", E0=E0, t=t, **kwds)
-=======
-            self.columnApply(mapping=b.tof2evpoly, rescolname='E', E0=E0, a=self.poly_a, t=t, **kwds)
-        else:
-            self.columnApply(mapping=self.EMap, rescolname='E', E0=E0, t=t, **kwds)
->>>>>>> 8e8db90c
-
-    # Row operation
-    def appendRow(self, folder=None, df=None, ftype='parquet', **kwds):
-        """ Append rows read from other files to existing dataframe.
-
-        **Parameters**\n
-        folder: str | None
-            Folder directory for the files to append to the existing dataframe
-            (i.e. when appending parquet files).
-        df: dataframe | None
-            Dataframe to append to the exisitng dataframe.
-        ftype: str | 'parquet'
-            File type ('parquet', 'dataframe')
-        **kwds: keyword arguments
-            Additional arguments to submit to ``dask.dataframe.append()``.
-        """
-
-        if ftype == 'parquet':
-            return self.edf.append(self.read(folder), **kwds)
-        elif ftype == 'dataframe':
-            return self.edf.append(df, **kwds)
-        else:
-            raise NotImplementedError
-
-    def appendMarker(self, source_name='ADC', mapping=u.multithresh, marker_name='Marker',
-                    lower_bounds=[], upper_bounds=[], thresholds=[], update='append', **kwds):
-        """ Append markers to specific ranges in a source column. The mapping of the marker is usually
-        a piecewise defined function. This enables binning in nonequivalent steps as the next step.
-        """
-
-        if len(lower_bounds) == len(upper_bounds) == len(thresholds):
-            self.transformColumn(oldcolname=source_name, mapping=mapping, newcolname=marker_name,
-                    args=(lower_bounds, upper_bounds, thresholds), update=update, **kwds)
-        else:
-            raise ValueError('Length of the bounds and the thresholds should be the same!')
-
-    # Complex operation
-    def distributedBinning(self, axes, nbins, ranges, binDict=None, pbar=True,
-                            binmethod='numba', ret=False, **kwds):
-        """ Binning the dataframe to a multidimensional histogram.
-
-        **Parameters**\n
-        axes, nbins, ranges, binDict, pbar:
-            See ``mpes.fprocessing.binDataframe()``.
-        binmethod: str | 'numba'
-            Dataframe binning method ('original', 'lean', 'fast' and 'numba').
-        ret: bool | False
-            Option to return binning results as a dictionary.
-        **kwds: keyword arguments
-            See ``mpes.fprocessing.binDataframe()`` or ``mpes.fprocessing.binDataframe_lean()``
-        """
-
-        # Set up the binning parameters
-        self._addBinners(axes, nbins, ranges, binDict)
-        edf = kwds.pop('df', self.edf)
-        #self.edf = self.edf[amin:amax] # Select event range for binning
-
-        self.histdict = {}
-        if binmethod == 'original':
-            self.histdict = binDataframe(self.edf, ncores=self.ncores, axes=axes, nbins=nbins,
-                            ranges=ranges, binDict=binDict, pbar=pbar, **kwds)
-        elif binmethod == 'lean':
-            self.histdict = binDataframe_lean(self.edf, ncores=self.ncores, axes=axes, nbins=nbins,
-                            ranges=ranges, binDict=binDict, pbar=pbar, **kwds)
-        elif binmethod == 'fast':
-            self.histdict = binDataframe_fast(self.edf, ncores=self.ncores, axes=axes, nbins=nbins,
-                            ranges=ranges, binDict=binDict, pbar=pbar, **kwds)
-        elif binmethod == 'numba':
-            self.histdict = binDataframe_numba(self.edf, ncores=self.ncores, axes=axes, nbins=nbins,
-                            ranges=ranges, binDict=binDict, pbar=pbar, **kwds)
-
-        # clean up memory
-        gc.collect()
-
-        if ret:
-            return self.histdict
-
-    def gather_metadata(self, metadata_dict=None, mc=None, ec=None):
-        """ Gathers additional metadata from the source file and updates 
-        the existing metadata if provided.
-        Parameters:
-            metadata: Initial manual metadata (optional)
-            ec: Energy calibration object from the analysis routine in pre-processing
-            mc: Momentum calibration object from the analysis routine in pre-processing
-        Returns: xarray object containing the updated metadata 
-            
-        """
-        if metadata_dict is None:
-            metadata_dict = {}
-        print("Gathering metadata from different locations")
-        # Read events in with ms time stamps
-        print("Collecting time stamps...")
-
-        hf = hdf5Reader(self.datafiles[0])
-        group_dict = hf._assembleGroups(["msMarkers"], ret="dict", timeStamps=True)
-        tsFrom = group_dict["timeStamps"][0]/1000
-        tsTo = os.path.getmtime(self.datafiles[-1])
-
-        metadata_dict['timing'] = {'acquisition_start': dt.datetime.utcfromtimestamp(tsFrom).replace(tzinfo=dt.timezone.utc).isoformat(),
-                            'acquisition_stop': dt.datetime.utcfromtimestamp(tsTo).replace(tzinfo=dt.timezone.utc).isoformat(),
-                            'acquisition_duration': int(tsTo - tsFrom),
-                            'collection_time': float(tsTo - tsFrom),
-                            }
-        # import meta data from data file
-        file0 = self.datafiles[0]
-        if 'file' not in metadata_dict:  # If already present, the value is assumed to be a dictionary
-            metadata_dict['file'] = {}
-        
-        print("Collecting lens voltages etc...")
-        with File(file0, 'r') as f:
-            for k,v in f.attrs.items():
-                k = k.replace("VSet", "V")
-                metadata_dict['file'][k] = v
-
-        metadata_dict['entry_identifier'] = self.datafolder
-
-        print("Collecting data from the EPICS archive...")
-        # Get metadata from Epics archive if not present already
-        filestart = dt.datetime.utcfromtimestamp(tsFrom).isoformat()
-        fileend = dt.datetime.utcfromtimestamp(tsTo).isoformat()
-        Epics_channels = ["KTOF:Lens:Extr:I", "trARPES:Carving:TEMP_RBV",
-                        "trARPES:XGS600:PressureAC:P_RD", "KTOF:Lens:UDLD:V", "KTOF:Lens:Sample:V",
-                        "KTOF:Apertures:m1.RBV", "KTOF:Apertures:m2.RBV", "KTOF:Apertures:m3.RBV"] + \
-                        [f"trARPES:Carving:{x}.RBV" for x in ['TRX','TRY','TRZ','THT','PHI','OMG']]
-        
-        channels_missing = set(Epics_channels)-set(metadata_dict['file'].keys())
-        for channel in channels_missing:
-            try:
-                req_str = "http://aa0.fhi-berlin.mpg.de:17668/retrieval/data/getData.json?pv=" + \
-                           channel + "&from=" + filestart + "Z&to=" + fileend + "Z"
-                req = urllib.request.urlopen(req_str)
-                data = json.load(req)
-                if data:
-                    vals = [x['val'] for x in data[0]['data']]
-                    metadata_dict['file'][f'{channel}'] = np.average(np.array(vals))
-                else:
-                    metadata_dict['file'][f'{channel}'] = np.nan
-                    print(f"Data for channel {channel} doesn't exist for time {filestart}")     
-            except urllib.error.HTTPError as e:
-                print(f"Incorrect URL for the archive channel {channel}. "
-                     "Make sure that the channel name and file start and end times are correct.")
-                print("Error code: ", e)
-            except urllib.error.URLError as e:
-                print(f"Cannot access the archive URL for channel {channel}. "
-                      f"Make sure that you are within the FHI network."
-                      f"Skipping over channels {channels_missing}.")
-                print("Error code: ", e)
-                break
-
-        # Meta data of the binning
-        print("Collecting metadata from the binning...")
-        if mc:
-            momentum_dict = copy.deepcopy(mc.__dict__)
-            momentum_dict['calibration']['coeffs'] = np.array(momentum_dict['calibration']['coeffs'])
-            momentum_dict['adjust_params']['center'] = np.array(momentum_dict['adjust_params']['center'])
-            momentum_dict['pcent'] = np.array(momentum_dict['pcent'])
-            # For registration metadata
-            momentum_dict['adjust_params']['x_vector'] = np.array([1., 0., 0.])
-            momentum_dict['adjust_params']['y_vector'] = np.array([0., 1., 0.])
-            momentum_dict['adjust_params']['angle_radians'] = momentum_dict['adjust_params']['angle']*np.pi/180
-            momentum_dict['adjust_params']['rotation_vector'] = np.array([0.,0.,1.])
-            momentum_dict['adjust_params']['offset'] = np.concatenate((momentum_dict['adjust_params']['center'],[0.]))
-            # For momentum calibration
-            momentum_dict['calibration']['scale_kx'] = momentum_dict['calibration']['coeffs'][0]
-            momentum_dict['calibration']['scale_ky'] = momentum_dict['calibration']['coeffs'][1]
-            momentum_dict['offset_kx'] = momentum_dict['BZcenter'][0]
-            momentum_dict['offset_ky'] = momentum_dict['BZcenter'][1]
-            momentum_dict['calibration']['axis_kx'] = momentum_dict['calibration']['axes'][0]
-            momentum_dict['calibration']['axis_ky'] = momentum_dict['calibration']['axes'][1]
-
-            # to reduce the size of h5 file
-            momentum_dict.pop('image')
-            momentum_dict['calibration'].pop('axes') 
-            momentum_dict['calibration'].pop('grid') 
-            momentum_dict.pop('slice')
-            momentum_dict.pop('slice_transformed')
-            momentum_dict.pop('splinewarp')
-            metadata_dict['momentum_correction'] = momentum_dict
-
-        if ec:
-            energy_dict = copy.deepcopy(ec.__dict__)
-            energy_dict.pop('pathcorr')
-            metadata_dict['energy_correction'] = energy_dict
-            
-        binning_dict = copy.copy(self.__dict__)  # Only works if the keys in root tree are deleted
-        binning_dict.pop('histdict') 
-        binning_dict.pop('dfield')
-        binning_dict.pop('edf')  # Deepcopy doesn't work because of edf data type
-        metadata_dict['binning'] = binning_dict
-
-        # To determine the timestamp in aperture_config
-        stamps = sorted(list(self.config["aperture"]) + [filestart])
-        filestart_index = stamps.index(filestart)
-        timestamp = stamps[filestart_index-1] 
-
-        # Aperture metadata
-        if 'instrument' not in metadata_dict.keys():
-            metadata_dict['instrument'] = {'analyzer':{}}
-        metadata_dict['instrument']['analyzer']['fa_shape'] = "circle"
-        metadata_dict['instrument']['analyzer']['ca_shape'] = "circle"
-        metadata_dict['instrument']['analyzer']['fa_size'] = np.nan
-        metadata_dict['instrument']['analyzer']['ca_size'] = np.nan
-        # get field aperture shape and size
-        if {'KTOF:Apertures:m1.RBV','KTOF:Apertures:m2.RBV'}.issubset(set(metadata_dict['file'].keys())):
-            fa_in = metadata_dict['file']['KTOF:Apertures:m1.RBV']
-            fa_hor = metadata_dict['file']['KTOF:Apertures:m2.RBV']
-            for k,v in self.config["aperture"][timestamp]['fa_size'].items():
-                if v[0][0]<fa_in<v[0][1] and v[1][0]<fa_hor<v[1][1]:
-                    if isinstance(k, float):
-                        metadata_dict['instrument']['analyzer']['fa_size'] = k   
-                    else: # considering that only int and str type values are present
-                        metadata_dict['instrument']['analyzer']['fa_shape'] = k
-                    break
-            else:
-                print("Field aperture size not found.")
-
-        # get contrast aperture shape and size
-        if 'KTOF:Apertures:m3.RBV' in metadata_dict['file']:
-            ca = metadata_dict['file']['KTOF:Apertures:m3.RBV']
-            for k,v in self.config["aperture"][timestamp]['ca_size'].items():
-                if v[0]<ca<v[1]:
-                    if isinstance(k, float):
-                        metadata_dict['instrument']['analyzer']['ca_size'] = k   
-                    else: # considering that only int and str type values are present
-                        metadata_dict['instrument']['analyzer']['ca_shape'] = k
-                    break
-            else:
-                print("Contrast aperture size not found.")
-        
-        # Storing the lens modes corresponding to lens voltages
-        lens_list = [
-                "Foc", "Extr", "UCA", "UFA",
-                "Z1", "Z2", "A", "B", "C",
-                "D", "E", "F", "G", "H",
-                "I", "TOF", "MCPfront"
-            ]
-
-        lens_volts = np.array([metadata_dict["file"][
-            f"KTOF:Lens:{lens}:V"] for lens in lens_list
-            ])
-        for mode, v in self.config["lens_mode"].items():
-            lens_volts_config = np.array([v[k] for k in lens_list])
-            if np.allclose(lens_volts, lens_volts_config, rtol=0.005): # Equal upto 0.5% tolerance
-                metadata_dict["instrument"]["analyzer"]["lens_mode"] = mode
-                break
-        else:
-            print("Lens mode for given lens voltages not found.\n \
-            Storing lens mode from the user, if provided.")
-            
-        # Determining projection from the lens mode
-        try:
-            lens_mode = metadata_dict["instrument"]["analyzer"]["lens_mode"]
-            if "spatial" in lens_mode.split("_")[1]:
-                metadata_dict["instrument"]["analyzer"]["projection"] = "real"
-            else:
-                metadata_dict["instrument"]["analyzer"]["projection"] = "reciprocal"
-        except IndexError:
-            print("Lens mode must have the form, '6kV_kmodem4.0_20VTOF_v3.sav'.\
-                Can't determine projection.\n \
-                Storing projection from the user, if provided.")
-        except KeyError:
-            print("Lens mode not found. Can't determine projection.\n \
-                Storing projection from the user, if provided.")
-
-        self.metadata = metadata_dict
-
-        return self.metadata
-
-
-    def get_xarray(self, metadata):
-        """Converts the binned numpy array into an xarray with
-        attached metadata gathered from the gather_metadata function
-        and corresponding axes.
-        Args:
-            metadata: metadata related to the experiment and the binning routines.
-                    Using the gather_metadata method to collect extensive metadata
-                    is recommended.
-        Returns:
-            res_xarray: xr.DataArray object with the binned data and metadata.
-        """
-        print("Building the xarray data object...")
-        axnames = self.binaxes.copy()
-        axes = [self.histdict[ax] for ax in self.binaxes]
-        res_xarray = res_to_xarray(self.histdict['binned'], axnames, axes, metadata=metadata)
-        print("Done!")
-
-        return res_xarray
-
-    def xarray_to_h5(self, data, faddr, mode='w'):
-        """ Save xarray formatted data to hdf5
-        Args:
-            data (xarray.DataArray): input data
-            faddr (str): complete file name (including path)
-            mode (str): hdf5 read/write mode
-        Returns: None
-        """
-        with File(faddr, mode) as h5File:
-
-            print(f'saving data to {faddr}')
-
-            # Saving data
-
-            ff = h5File.create_group('binned')
-
-            # make a single dataset
-            ff.create_dataset('BinnedData', data=data.data)
-
-            # Saving axes
-            aa = h5File.create_group("axes")
-            # aa.create_dataset('axis_order', data=data.dims)
-            ax_n = 0
-            for binName in data.dims:
-                ds = aa.create_dataset(f'ax{ax_n}', data=data.coords[binName])
-                ds.attrs['name'] = binName
-                ax_n += 1
-            # Saving delay histograms
-            #                hh = h5File.create_group("histograms")
-            #                if hasattr(data, 'delaystageHistogram'):
-            #                    hh.create_dataset(
-            #                        'delaystageHistogram',
-            #                        data=data.delaystageHistogram)
-            #                if hasattr(data, 'pumpProbeHistogram'):
-            #                    hh.create_dataset(
-            #                        'pumpProbeHistogram',
-            #                        data=data.pumpProbeHistogram)\
-
-            if ('metadata' in data.attrs and isinstance(data.attrs['metadata'], dict)):
-                meta_group = h5File.create_group('metadata')
-                
-                def recursive_write_metadata(h5group, node):
-                    for key, item in node.items():
-                        if isinstance(item, (np.ndarray, np.int64, np.float64, str,\
-                            bytes, int, float, list, tuple)):
-                            try:
-                                h5group.create_dataset(str(key), data=item)
-                            except TypeError:
-                                h5group.create_dataset(str(key), data=str(item))
-                                print("saved " + key + " as string")
-                        elif isinstance(item, dict):
-                            print(key)
-                            group = h5group.create_group(key)
-                            recursive_write_metadata(group, item)
-                        else:
-                            try:
-                                h5group.create_dataset(key, data=str(item))
-                                print("saved " + key + " as string")
-                            except:
-                                raise ValueError('Cannot save %s type'%type(item))
-
-                recursive_write_metadata(meta_group, data.attrs['metadata'])
-        print('Saving complete!')
-
-    def convert(self, form='parquet', save_addr=None, namestr='/data', pq_append=False, **kwds):
-        """ Update or convert to other file formats.
-
-        **Parameters**\n
-        form: str | 'parquet'
-            File format to convert into.
-        save_addr: str | None
-            Path of the folder to save the converted files to.
-        namestr: '/data'
-            Extra namestring attached to the filename.
-        pq_append: bool | False
-            Option to append to the existing parquet file (if ``True``) in the specified folder,
-            otherwise the existing parquet files will be deleted before writing new files in.
-        **kwds: keyword arguments
-            See extra keyword arguments in ``dask.dataframe.to_parquet()`` for parquet conversion,
-            or in ``dask.dataframe.to_hdf()`` for HDF5 conversion.
-        """
-
-        if form == 'parquet':
-            compression = kwds.pop('compression', 'UNCOMPRESSED')
-            engine = kwds.pop('engine', 'fastparquet')
-            self.edf.to_parquet(save_addr, engine=engine, compression=compression,
-                                append=pq_append, ignore_divisions=True, **kwds)
-
-        elif form in ('h5', 'hdf5'):
-            self.edf.to_hdf(save_addr, namestr, **kwds)
-
-        elif form == 'json':
-            self.edf.to_json(save_addr, **kwds)
-
-    def saveHistogram(self, form, save_addr, dictname='histdict', **kwds):
-        """ Export binned histogram in other formats.
-
-        **Parameters**\n
-            See ``mpes.fprocessing.saveDict()``.
-        """
-
-        try:
-            saveDict(processor=self, dictname=dictname, form=form, save_addr=save_addr, **kwds)
-        except:
-            raise Exception('Saving histogram was unsuccessful!')
-
-    def toBandStructure(self):
-        """ Convert to the xarray data structure from existing binned data.
-
-        **Return**\n
-            An instance of ``BandStructure()`` or ``MPESDataset()`` from the ``mpes.bandstructure`` module.
-        """
-
-        if bool(self.histdict):
-            coords = project(self.histdict, self.binaxes)
-
-            if self.nbinaxes == 3:
-                return bs.BandStructure(data=self.histdict['binned'],
-                        coords=coords, dims=self.binaxes, datakey='')
-            elif self.nbinaxes > 3:
-                return bs.MPESDataset(data=self.histdict['binned'],
-                        coords=coords, dims=self.binaxes, datakey='')
-
-        else:
-            raise ValueError('No binning results are available!')
-
-
-    def viewEventHistogram(self, dfpid, ncol, axes=['X', 'Y', 't', 'ADC'], bins=[80, 80, 80, 80],
-                ranges=[(0, 1800), (0, 1800), (68000, 74000), (0, 500)],
-                backend='bokeh', legend=True, histkwds={}, legkwds={}, **kwds):
-        """
-        Plot individual histograms of specified dimensions (axes) from a substituent dataframe partition.
-
-        **Parameters**\n
-        dfpid: int
-            Number of the data frame partition to look at.
-        ncol: int
-            Number of columns in the plot grid.
-        axes: list/tuple
-            Name of the axes to view.
-        bins: list/tuple
-            Bin values of all speicified axes.
-        ranges: list
-            Value ranges of all specified axes.
-        backend: str | 'matplotlib'
-            Backend of the plotting library ('matplotlib' or 'bokeh').
-        legend: bool | True
-            Option to include a legend in the histogram plots.
-        histkwds, legkwds, **kwds: dict, dict, keyword arguments
-            Extra keyword arguments passed to ``mpes.visualization.grid_histogram()``.
-        """
-
-        input_types = map(type, [axes, bins, ranges])
-        allowed_types = [list, tuple]
-
-        if set(input_types).issubset(allowed_types):
-
-            # Read out the values for the specified groups
-            group_dict = {}
-            dfpart = self.edf.get_partition(dfpid)
-            cols = dfpart.columns
-            for ax in axes:
-                group_dict[ax] = dfpart.values[:, cols.get_loc(ax)].compute()
-
-            # Plot multiple histograms in a grid
-            grid_histogram(group_dict, ncol=ncol, rvs=axes, rvbins=bins, rvranges=ranges,
-                    backend=backend, legend=legend, histkwds=histkwds, legkwds=legkwds, **kwds)
-
-        else:
-            raise TypeError('Inputs of axes, bins, ranges need to be list or tuple!')
-
-
-    def getCountRate(self, fids='all', plot=False):
-        """
-        Create count rate data for the files in the data frame processor specified in ``fids``.
-
-        **Parameters**
-        fids: the file ids to include. 'all' | list of file ids.
-            See arguments in ``parallelHDF5Processor.subset()`` and ``hdf5Processor.getCountRate()``.
-        """
-        if fids == 'all':
-            fids = range(0, len(self.datafiles))
-
-        secs = []
-        countRate = []
-        accumulated_time = 0
-        for fid in fids:
-            subproc = hdf5Processor(self.datafiles[fid])
-            countRate_, secs_ = subproc.getCountRate(plot=False)
-            secs.append((accumulated_time + secs_).T)
-            countRate.append(countRate_.T)
-            accumulated_time += secs_[len(secs_)-1]
-
-        countRate = np.concatenate(np.asarray(countRate))
-        secs = np.concatenate(np.asarray(secs))
-
-        return countRate, secs
-
-
-    def getElapsedTime(self, fids='all'):
-        """
-        Return the elapsed time in the file from the msMarkers wave.
-
-        **Return**\n
-            The length of the the file in seconds.
-        """
-
-        if fids == 'all':
-            fids = range(0, len(self.datafiles))
-
-        secs = 0
-        for fid in fids:
-            subproc = hdf5Processor(self.datafiles[fid])
-            secs += subproc.get('msMarkers').len()/1000
-
-        return secs
-
-
-
-class parquetProcessor(dataframeProcessor):
-    """
-    Legacy version of the ``mpes.fprocessing.dataframeProcessor`` class.
-    """
-
-    def __init__(self, folder, files=[], source='folder', ftype='parquet',
-                fids=[], update='', ncores=None, **kwds):
-
-        super().__init__(datafolder=folder, paramfolder=folder, datafiles=files, ncores=ncores)
-        self.folder = folder
-        # Read only the parquet files from the given folder/files
-        self.read(source=source, ftype=ftype, fids=fids, update=update, **kwds)
-        self.npart = self.edf.npartitions
-
-
-def _arraysum(array_a, array_b):
-    """
-    Calculate the sum of two arrays.
-    """
-
-    return array_a + array_b
-
-
-class parallelHDF5Processor(FileCollection):
-    """
-    Class for parallel processing of hdf5 files.
-    """
-
-    def __init__(self, files=[], file_sorting=True, folder=None, ncores=None):
-
-        super().__init__(files=files, file_sorting=file_sorting, folder=folder)
-        self.metadict = {}
-        self.results = {}
-        self.combinedresult = {}
-
-        if (ncores is None) or (ncores > N_CPU) or (ncores < 0):
-            #self.ncores = N_CPU
-            # Change the default to use 20 cores, as the speedup is small above
-            self.ncores = min(20,N_CPU)
-        else:
-            self.ncores = int(ncores)
-
-    def _parse_metadata(self, attributes, groups):
-        """
-        Parse the metadata from all HDF5 files.
-
-        **Parameters**\n
-        attributes, groups: list, list
-            See ``mpes.fprocessing.metaReadHDF5()``.
-        """
-
-        for fid in range(self.nfiles):
-            output = self.subset(fid).summarize(form='metadict', attributes=attributes, groups=groups)
-            self.metadict = u.dictmerge(self.metadict)
-
-    def subset(self, file_id):
-        """
-        Spawn an instance of ``mpes.fprocessing.hdf5Processor`` from a specified substituent file.
-
-        **Parameter**\n
-        file_id: int
-            Integer-numbered file ID (any integer from 0 to self.nfiles - 1).
-        """
-
-        if self.files:
-            return hdf5Processor(f_addr=self.files[int(file_id)])
-
-        else:
-            raise ValueError("No substituent file is present (value out of range).")
-
-    def summarize(self, form='dataframe', ret=False, **kwds):
-        """
-        Summarize the measurement information from all HDF5 files.
-
-        **Parameters**\n
-        form: str | 'dataframe'
-            Format of the files to summarize into.
-        ret: bool | False
-            Specification on value return.
-        **kwds: keyword arguments
-            See keyword arguments in ``mpes.fprocessing.readDataframe()``.
-        """
-
-        if form == 'text':
-
-            raise NotImplementedError
-
-        elif form == 'metadict':
-
-            self.metadict = {}
-
-            if ret == True:
-                return self.metadict
-
-        elif form == 'dataframe':
-
-            self.edfhdf = readDataframe(files=self.files, ftype='h5', ret=True, **kwds)
-
-            if ret == True:
-                return self.edfhdf
-
-    def viewEventHistogram(self, fid, ncol, **kwds):
-        """
-        Plot individual histograms of specified dimensions (axes) from a substituent file.
-
-        **Parameters**\n
-            See arguments in ``parallelHDF5Processor.subset()`` and ``hdf5Processor.viewEventHistogram()``.
-        """
-
-        subproc = self.subset(fid)
-        subproc.viewEventHistogram(ncol, **kwds)
-
-    def getCountRate(self, fids='all', plot=False):
-        """
-        Create count rate data for the files in the parallel hdf5 processor specified in 'fids'
-
-        **Parameters**\n
-        fids: the file ids to include. 'all' | list of file ids.
-            See arguments in ``parallelHDF5Processor.subset()`` and ``hdf5Processor.getCountRate()``.
-        """
-        if fids == 'all':
-            fids = range(0, len(self.files))
-
-        secs = []
-        countRate = []
-        accumulated_time = 0
-        for fid in fids:
-            subproc = self.subset(fid)
-            countRate_, secs_ = subproc.getCountRate(plot=False)
-            secs.append((accumulated_time + secs_).T)
-            countRate.append(countRate_.T)
-            accumulated_time += secs_[len(secs_)-1]
-
-        countRate = np.concatenate(np.asarray(countRate))
-        secs = np.concatenate(np.asarray(secs))
-
-        return countRate, secs
-
-    def getElapsedTime(self, fids='all'):
-        """
-        Return the elapsed time in the file from the msMarkers wave
-
-            return: secs: the length of the the file in seconds.
-        """
-
-        if fids == 'all':
-            fids = range(0, len(self.files))
-
-        secs = 0
-        for fid in fids:
-            subproc = self.subset(fid)
-            secs += subproc.get('msMarkers').len()/1000
-
-        return secs
-
-    def parallelBinning(self, axes, nbins, ranges, scheduler='threads', combine=True,
-    histcoord='midpoint', pbar=True, binning_kwds={}, compute_kwds={}, pbenv='classic', ret=False):
-        """
-        Parallel computation of the multidimensional histogram from file segments.
-        Version with serialized loop over processor threads and parallel recombination to save memory.
-
-        **Parameters**\n
-        axes: (list of) strings | None
-            Names the axes to bin.
-        nbins: (list of) int | None
-            Number of bins along each axis.
-        ranges: (list of) tuples | None
-            Ranges of binning along every axis.
-        scheduler: str | 'threads'
-            Type of distributed scheduler ('threads', 'processes', 'synchronous')
-        histcoord: string | 'midpoint'
-            The coordinates of the histogram. Specify 'edge' to get the bar edges (every
-            dimension has one value more), specify 'midpoint' to get the midpoint of the
-            bars (same length as the histogram dimensions).
-        pbar: bool | true
-            Option to display the progress bar.
-        binning_kwds: dict | {}
-            Keyword arguments to be included in ``mpes.fprocessing.hdf5Processor.localBinning()``.
-        compute_kwds: dict | {}
-            Keyword arguments to specify in ``dask.compute()``.
-        """
-
-        self.binaxes = axes
-        self.nbinaxes = len(axes)
-        self.bincounts = nbins
-        self.binranges = ranges
-
-        # Construct binning steps
-        self.binsteps = []
-        for bc, (lrange, rrange) in zip(self.bincounts, self.binranges):
-            self.binsteps.append((rrange - lrange) / bc)
-
-        # Reset containers of results
-        self.results = {}
-        self.combinedresult = {}
-        self.combinedresult['binned'] = np.zeros(tuple(nbins))
-        tqdm = u.tqdmenv(pbenv)
-
-        ncores = self.ncores
-
-        # Execute binning tasks
-        binning_kwds = u.dictmerge({'ret':'histogram'}, binning_kwds)
-
-        # limit multithreading in worker threads
-        nthreads_per_worker = binning_kwds.pop('nthreads_per_worker', 1)
-        threadpool_api = binning_kwds.pop('threadpool_api', 'blas')
-        with threadpool_limits(limits=nthreads_per_worker, user_api=threadpool_api):
-            # Construct binning tasks
-            for i in tqdm(range(0, len(self.files), ncores), disable=not(pbar)):
-                coreTasks = [] # Core-level jobs
-                for j in range(0, ncores):
-                    # Fill up worker threads
-                    ij = i + j
-                    if ij >= len(self.files):
-                        break
-
-                    file = self.files[ij]
-                    coreTasks.append(d.delayed(hdf5Processor(file).localBinning)(axes=axes, nbins=nbins, ranges=ranges, **binning_kwds))
-
-                if len(coreTasks) > 0:
-                    coreResults = d.compute(*coreTasks, scheduler=scheduler, **compute_kwds)
-                    # Combine all core results for a dataframe partition
-                    # Fast parallel version with Dask
-                    combineTasks = []
-                    for j in range(0, ncores):
-                         combineParts = []
-                         # Split up results along first bin axis
-                         for r in coreResults:
-                               combineParts.append(r[int(j*nbins[0]/ncores):int((j+1)*nbins[0]/ncores),...])
-                         # Fill up worker threads
-                         combineTasks.append(d.delayed(reduce)(_arraysum, combineParts))
-
-                    combineResults = d.compute(*combineTasks, scheduler=scheduler, **compute_kwds)
-
-                    # Directly fill into target array. This is much faster than the (not so parallel) reduce/concatenation used before, and uses less memory.
-                    for j in range(0, ncores):
-                        self.combinedresult['binned'][int(j*nbins[0]/ncores):int((j+1)*nbins[0]/ncores),...] += combineResults[j]
-
-                    del combineParts
-                    del combineTasks
-                    del combineResults
-                    del coreResults
-
-                del coreTasks
-
-        # Calculate and store values of the axes
-        for iax, ax in enumerate(self.binaxes):
-            p_start, p_end = self.binranges[iax]
-            self.combinedresult[ax] = u.calcax(p_start, p_end, self.bincounts[iax], ret=histcoord)
-
-        # clean up memory
-        gc.collect()
-
-        if ret:
-            return self.combinedresult
-
-    def parallelBinning_old(self, axes, nbins, ranges, scheduler='threads', combine=True,
-    histcoord='midpoint', pbar=True, binning_kwds={}, compute_kwds={}, ret=False):
-        """
-        Parallel computation of the multidimensional histogram from file segments.
-        Old version with completely parallel binning with unlimited memory consumption.
-        Crashes for very large data sets.
-
-        :Parameters:
-            axes : (list of) strings | None
-                Names the axes to bin.
-            nbins : (list of) int | None
-                Number of bins along each axis.
-            ranges : (list of) tuples | None
-                Ranges of binning along every axis.
-            scheduler : str | 'threads'
-                Type of distributed scheduler ('threads', 'processes', 'synchronous')
-            combine : bool | True
-                Option to combine the results obtained from distributed binning.
-            histcoord : string | 'midpoint'
-                The coordinates of the histogram. Specify 'edge' to get the bar edges (every
-                dimension has one value more), specify 'midpoint' to get the midpoint of the
-                bars (same length as the histogram dimensions).
-            pbar : bool | true
-                Option to display the progress bar.
-            binning_kwds : dict | {}
-                Keyword arguments to be included in ``mpes.fprocessing.hdf5Processor.localBinning()``.
-            compute_kwds : dict | {}
-                Keyword arguments to specify in ``dask.compute()``.
-        """
-
-        binTasks = []
-        self.binaxes = axes
-        self.nbinaxes = len(axes)
-        self.bincounts = nbins
-        self.binranges = ranges
-
-        # Construct binning steps
-        self.binsteps = []
-        for bc, (lrange, rrange) in zip(self.bincounts, self.binranges):
-            self.binsteps.append((rrange - lrange) / bc)
-
-        # Reset containers of results
-        self.results = {}
-        self.combinedresult = {}
-
-        # Execute binning tasks
-        if combine == True: # Combine results in the process of binning
-            binning_kwds = u.dictmerge({'ret':'histogram'}, binning_kwds)
-            # Construct binning tasks
-            for f in self.files:
-                binTasks.append(d.delayed(hdf5Processor(f).localBinning)
-                                (axes=axes, nbins=nbins, ranges=ranges, **binning_kwds))
-            if pbar:
-                with ProgressBar():
-                    self.combinedresult['binned'] = reduce(_arraysum,
-                    d.compute(*binTasks, scheduler=scheduler, **compute_kwds))
-            else:
-                self.combinedresult['binned'] = reduce(_arraysum,
-                d.compute(*binTasks, scheduler=scheduler, **compute_kwds))
-
-            del binTasks
-
-            # Calculate and store values of the axes
-            for iax, ax in enumerate(self.binaxes):
-                p_start, p_end = self.binranges[iax]
-                self.combinedresult[ax] = u.calcax(p_start, p_end, self.bincounts[iax], ret=histcoord)
-
-            if ret:
-                return self.combinedresult
-
-        else: # Return all task outcome of binning (not recommended due to the size)
-            for f in self.files:
-                binTasks.append(d.delayed(hdf5Processor(f).localBinning)
-                                (axes=axes, nbins=nbins, ranges=ranges, **binning_kwds))
-            if pbar:
-                with ProgressBar():
-                    self.results = d.compute(*binTasks, scheduler=scheduler, **compute_kwds)
-            else:
-                self.results = d.compute(*binTasks, scheduler=scheduler, **compute_kwds)
-
-            del binTasks
-
-            if ret:
-                return self.results
-
-    def combineResults(self, ret=True):
-        """
-        Combine the results from all segments (only when self.results is non-empty).
-
-        **Parameters**\n
-        ret: bool | True
-            :True: returns the dictionary containing binned data explicitly
-            :False: no explicit return of the binned data, the dictionary
-            generated in the binning is still retained as an instance attribute.
-
-        **Return**\n
-        combinedresult: dict
-            Return combined result dictionary (if ``ret == True``).
-        """
-
-        try:
-            binnedhist = np.stack([self.results[i]['binned'] for i in range(self.nfiles)], axis=0).sum(axis=0)
-
-            # Transfer the results to combined result
-            self.combinedresult = self.results[0].copy()
-            self.combinedresult['binned'] = binnedhist
-        except:
-            pass
-
-        if ret:
-            return self.combinedresult
-
-    def convert(self, form='parquet', save_addr='./summary', append_to_folder=False,
-                pbar=True, pbenv='classic', **kwds):
-        """
-        Convert files to another format (e.g. parquet).
-
-        **Parameters**\n
-        form: str | 'parquet'
-            File format to convert into.
-        save_addr: str | './summary'
-            Path of the folder for saving parquet files.
-        append_to_folder: bool | False
-            Option to append to the existing parquet files in the specified folder,
-            otherwise the existing parquet files will be deleted first. The HDF5 files
-            in the same folder are kept intact.
-        pbar: bool | True
-            Option to display progress bar.
-        pbenv: str | 'classic'
-            Specification of the progress bar environment ('classic' for generic version
-            and 'notebook' for notebook compatible version).
-        **kwds: keyword arguments
-            See ``mpes.fprocessing.hdf5Processor.convert()``.
-        """
-
-        tqdm = u.tqdmenv(pbenv)
-
-        if os.path.exists(save_addr) and os.path.isdir(save_addr):
-            # In an existing folder, clean up the files if specified
-            existing_files = g.glob(save_addr + r'/*')
-            n_existing_files = len(existing_files)
-
-            # Remove existing files in the folder before writing into it
-            if (n_existing_files > 0) and (append_to_folder == False):
-                for f_exist in existing_files:
-                    if '.h5' not in f_exist: # Keep the calibration files
-                        os.remove(f_exist)
-
-        for fi in tqdm(range(self.nfiles), disable=not(pbar)):
-            subproc = self.subset(file_id=fi)
-            subproc.convert(form=form, save_addr=save_addr, pq_append=True, **kwds)
-
-    def updateHistogram(self, axes=None, sliceranges=None, ret=False):
-        """
-        Update the dimensional sizes of the binning results.
-
-        **Parameters**\n
-        axes: tuple/list | None
-            Collection of the names of axes for size change.
-        sliceranges: tuple/list/array | None
-            Collection of ranges, e.g. (start_position, stop_position) pairs,
-            for each axis to be updated.
-        ret: bool | False
-            Option to return updated histogram.
-        """
-
-        # Input axis order to binning axes order
-        binaxes = np.asarray(self.binaxes)
-        seqs = [np.where(ax == binaxes)[0][0] for ax in axes]
-
-        for seq, ax, rg in zip(seqs, axes, sliceranges):
-            # Update the lengths of binning axes
-            self.combinedresult[ax] = self.combinedresult[ax][rg[0]:rg[1]]
-
-            # Update the binned histogram
-            tempmat = np.moveaxis(self.combinedresult['binned'], seq, 0)[rg[0]:rg[1],...]
-            self.combinedresult['binned'] = np.moveaxis(tempmat, 0, seq)
-
-        if ret:
-            return self.combinedresult
-
-    def saveHistogram(self, dictname='combinedresult', form='h5', save_addr='./histogram', **kwds):
-        """
-        Save binned histogram and the axes.
-
-        **Parameters**\n
-            See ``mpes.fprocessing.saveDict()``.
-        """
-
-        try:
-            saveDict(processor=self, dictname=dictname, form=form, save_addr=save_addr, **kwds)
-        except:
-            raise Exception('Saving histogram was unsuccessful!')
-
-    def saveParameters(self, form='h5', save_addr='./binning'):
-        """
-        Save all the attributes of the binning instance for later use
-        (e.g. binning axes, ranges, etc).
-
-        **Parameters**\n
-        form: str | 'h5'
-            File format to for saving the parameters ('h5'/'hdf5', 'mat').
-        save_addr: str | './binning'
-            The address for the to be saved file.
-        """
-
-        saveClassAttributes(self, form, save_addr)
-
-
-def res_to_xarray(res, binNames, binAxes, metadata=None):
-    """Helper function for get_xarray method of class DataFrameProcessor to create
-    a BinnedArray (xarray subclass) out of the given np.array
-    Parameters:
-        res: np.array
-            nd array of binned data
-        binNames (list): list of names of the binned axes
-        binAxes (list): list of np.arrays with the values of the axes
-    Returns:
-        ba: BinnedArray (xarray)
-            an xarray-like container with binned data, axis, and all available metadata
-    """
-
-    dims = binNames
-    coords = {}
-    for name, vals in zip(binNames, binAxes):
-        coords[name] = vals
-
-    xres = xr.DataArray(res, dims=dims, coords=coords)
-
-    for name in binNames:
-        try:
-            xres[name].attrs['unit'] = default_units[name]
-        except KeyError:
-            pass
-
-    xres.attrs['units'] = 'counts'
-    xres.attrs['long_name'] = 'photoelectron counts'
-
-    if metadata is not None:
-        xres.attrs['metadata'] = metadata
-
-    return xres
-
-
-def extractEDC(folder=None, files=[], axes=['t'], bins=[1000], ranges=[(65000, 100000)],
-                binning_kwds={'jittered':True}, ret=True, **kwds):
-    """ Extract EDCs from a list of bias scan files.
-    """
-
-    pp = parallelHDF5Processor(folder=folder, files=files)
-    if len(files) == 0:
-        pp.gather(identifier='/*.h5')
-    pp.parallelBinning_old(axes=axes, nbins=bins, ranges=ranges, combine=False, ret=False,
-                        binning_kwds=binning_kwds, **kwds)
-
-    edcs = [pp.results[i]['binned'] for i in range(len(pp.results))]
-    tof = pp.results[0][axes[0]]
-    traces = np.asarray(edcs)
-    del pp
-
-    if ret:
-        return traces, tof
-
-
-def readBinnedhdf5(fpath, combined=True, typ='float32'):
-    """
-    Read binned hdf5 file (3D/4D data) into a dictionary.
-
-    **Parameters**\n
-    fpath: str
-        File path.
-    combined: bool | True
-        Specify if the volume slices are combined.
-    typ: str | 'float32'
-        Data type of the numerical values in the output dictionary.
-
-    **Return**\n
-    out: dict
-        Dictionary with keys being the axes and the volume (slices).
-    """
-
-    f = File(fpath, 'r')
-    out = {}
-
-    # Read the axes group
-    for ax, axval in f['axes'].items():
-        out[ax] = axval[...]
-
-    # Read the binned group
-    group = f['binned']
-    itemkeys = group.keys()
-    nbinned = len(itemkeys)
-
-    # Binned 3D matrix
-    if (nbinned == 1) or (combined == False):
-        for ik in itemkeys:
-            out[ik] = np.asarray(group[ik], dtype=typ)
-
-    # Binned 4D matrix
-    elif (nbinned > 1) or (combined == True):
-        val = []
-        itemkeys_sorted = nts.natsorted(itemkeys)
-        for ik in itemkeys_sorted:
-            val.append(group[ik])
-        out['V'] = np.asarray(val, dtype=typ)
-
-    return out
-
-
-# =================== #
-# Data transformation #
-# =================== #
-
-def fftfilter2d(datamat):
-
-    r, c = datamat.shape
-    x, y = np.meshgrid(np.arange(-r / 2, r / 2), np.arange(-c / 2, c / 2))
-    zm = np.zeros_like(datamat.T)
-
-    ftmat = (nft.fftshift(nft.fft2(datamat))).T
-
-    # Construct peak center coordinates array using rotation
-    x0, y0 = -80, -108
-    # Conversion factor for radius (half-width half-maximum) of Gaussian
-    rgaus = 2 * np.log(2)
-    sx, sy = 10 / rgaus, 10 * (c / r) / rgaus
-    alf, bet = np.arctan(r / c), np.arctan(c / r)
-    rotarray = np.array([0, 2 * alf, 2 * (alf + bet), -2 * bet])
-    xy = [np.dot(rot2d(roth, 'rad'), np.array([x0, y0])) for roth in rotarray]
-
-    # Generate intermediate positions and append to peak center coordinates
-    # array
-    for everynumber in range(4):
-        n = everynumber % 4
-        xy.append((xy[n] + xy[n - 1]) / 2)
-
-    # Construct the complement of mask matrix
-    for currpair in range(len(xy)):
-        xc, yc = xy[currpair]
-        zm += np.exp(-((x - xc)**2) / (2 * sx**2) -
-                     ((y - yc)**2) / (2 * sy**2))
-
-    fltrmat = np.abs(nft.ifft2((1 - zm) * ftmat))
-
-    return fltrmat
-
-
-# =================== #
-#    Numba Binning    #
-# =================== #
-
-@numba.jit(nogil=True, parallel=False)
-def _hist1d_numba_seq(sample, bins, ranges):
-    """
-    1D Binning function, pre-compiled by Numba for performance.
-    Behaves much like numpy.histogramdd, but calculates and returns unsigned 32 bit integers
-    """
-    H = np.zeros((bins[0]), dtype=np.uint32)
-    delta = 1/((ranges[:,1] - ranges[:,0]) / bins)
-
-    if (sample.shape[1] != 1):
-            raise ValueError(
-                'The dimension of bins must be equal to the dimension of the sample x.')
-
-    for t in range(sample.shape[0]):
-        i = (sample[t,0] - ranges[0,0]) * delta[0]
-        if 0 <= i < bins[0]:
-            H[int(i)] += 1
-
-    return H
-
-@numba.jit(nogil=True, parallel=False)
-def _hist2d_numba_seq(sample, bins, ranges):
-    """
-    2D Binning function, pre-compiled by Numba for performance.
-    Behaves much like numpy.histogramdd, but calculates and returns unsigned 32 bit integers
-    """
-    H = np.zeros((bins[0], bins[1]), dtype=np.uint32)
-    delta = 1/((ranges[:,1] - ranges[:,0]) / bins)
-
-    if (sample.shape[1] != 2):
-            raise ValueError(
-                'The dimension of bins must be equal to the dimension of the sample x.')
-
-    for t in range(sample.shape[0]):
-        i = (sample[t,0] - ranges[0,0]) * delta[0]
-        j = (sample[t,1] - ranges[1,0]) * delta[1]
-        if 0 <= i < bins[0] and 0 <= j < bins[1]:
-            H[int(i),int(j)] += 1
-
-    return H
-
-@numba.jit(nogil=True, parallel=False)
-def _hist3d_numba_seq(sample, bins, ranges):
-    """
-    3D Binning function, pre-compiled by Numba for performance.
-    Behaves much like numpy.histogramdd, but calculates and returns unsigned 32 bit integers
-    """
-    H = np.zeros((bins[0], bins[1], bins[2]), dtype=np.uint32)
-    delta = 1/((ranges[:,1] - ranges[:,0]) / bins)
-
-    if (sample.shape[1] != 3):
-            raise ValueError(
-                'The dimension of bins must be equal to the dimension of the sample x.')
-
-    for t in range(sample.shape[0]):
-        i = (sample[t,0] - ranges[0,0]) * delta[0]
-        j = (sample[t,1] - ranges[1,0]) * delta[1]
-        k = (sample[t,2] - ranges[2,0]) * delta[2]
-        if 0 <= i < bins[0] and 0 <= j < bins[1] and 0 <= k < bins[2]:
-            H[int(i),int(j), int(k)] += 1
-
-    return H
-
-@numba.jit(nogil=True, parallel=False)
-def _hist4d_numba_seq(sample, bins, ranges):
-    """
-    4D Binning function, pre-compiled by Numba for performance.
-    Behaves much like numpy.histogramdd, but calculates and returns unsigned 32 bit integers
-    """
-    H = np.zeros((bins[0], bins[1], bins[2], bins[3]), dtype=np.uint32)
-    delta = 1/((ranges[:,1] - ranges[:,0]) / bins)
-
-    if (sample.shape[1] != 4):
-            raise ValueError(
-                'The dimension of bins must be equal to the dimension of the sample x.')
-
-    for t in range(sample.shape[0]):
-        i = (sample[t,0] - ranges[0,0]) * delta[0]
-        j = (sample[t,1] - ranges[1,0]) * delta[1]
-        k = (sample[t,2] - ranges[2,0]) * delta[2]
-        l = (sample[t,3] - ranges[3,0]) * delta[3]
-        if 0 <= i < bins[0] and 0 <= j < bins[1] and 0 <= k < bins[2] and 0 <= l < bins[3]:
-            H[int(i),int(j),int(k),int(l)] += 1
-
-    return H
-
-def numba_histogramdd(sample, bins, ranges):
-    """
-    Wrapper for the Number pre-compiled binning functions. Behaves in total much like numpy.histogramdd.
-    Returns uint32 arrays. This was chosen because it has a significant performance improvement over uint64
-    for large binning volumes. Be aware that this can cause overflows for very large sample sets exceeding 3E9 counts
-    in a single bin. This should never happen in a realistic photoemission experiment with useful bin sizes.
-    """
-    try:
-        # Sample is an ND-array.
-        N, D = sample.shape
-    except (AttributeError, ValueError):
-        # Sample is a sequence of 1D arrays.
-        sample = np.atleast_2d(sample).T
-        N, D = sample.shape
-
-    try:
-        M = len(bins)
-        if M != D:
-            raise ValueError(
-                'The dimension of bins must be equal to the dimension of the '
-                ' sample x.')
-    except TypeError:
-        # bins is an integer
-        bins = D*[bins]
-
-    nbin = np.empty(D, int)
-    edges = D*[None]
-    dedges = D*[None]
-
-    # normalize the ranges argument
-    if ranges is None:
-        ranges = (None,) * D
-    elif len(ranges) != D:
-        raise ValueError('range argument must have one entry per dimension')
-
-    ranges = np.asarray(ranges)
-    bins = np.asarray(bins)
-
-    # Create edge arrays
-    for i in range(D):
-        edges[i] = np.linspace(*ranges[i,:], bins[i]+1)
-
-        nbin[i] = len(edges[i]) + 1  # includes an outlier on each end
-
-    if (D == 1):
-        hist = _hist1d_numba_seq(sample, bins , ranges)
-    elif (D == 2):
-        hist = _hist2d_numba_seq(sample, bins , ranges)
-    elif (D == 3):
-        hist = _hist3d_numba_seq(sample, bins , ranges)
-    elif (D == 4):
-        hist = _hist4d_numba_seq(sample, bins , ranges)
-    else:
-        raise ValueError('Only implemented for up to 4 dimensions currently.')
-
-    if (hist.shape != nbin - 2).any():
-        raise RuntimeError(
-            "Internal Shape Error")
-
-    return hist, edges
+#! /usr/bin/env python
+# -*- coding: utf-8 -*-
+
+"""
+@author: R. Patrick Xian, L. Rettig
+"""
+# =========================
+# Sections:
+# 1.  Utility functions
+# 2.  File I/O and parsing
+# 3.  Data transformation
+# =========================
+
+from __future__ import print_function, division
+import datetime
+from .base import FileCollection, MapParser, saveClassAttributes
+from .visualization import grid_histogram
+from . import utils as u, bandstructure as bs, base as b
+from . import dask_tps as tpsd
+import igor.igorpy as igor
+import pandas as pd
+import os
+import re
+import gc
+import glob as g
+import numpy as np
+import numpy.fft as nft
+import numba
+import scipy.io as sio
+import scipy.interpolate as sint
+import skimage.io as skio
+from PIL import Image as pim
+import warnings as wn
+from h5py import File
+import psutil as ps
+import dask as d, dask.array as da, dask.dataframe as ddf
+from dask.diagnostics import ProgressBar
+import natsort as nts
+from functools import reduce
+from funcy import project
+from threadpoolctl import threadpool_limits
+import datetime as dt
+import urllib
+import json
+import xarray as xr
+import copy
+
+N_CPU = ps.cpu_count()
+
+aperture_dict = {
+    "2018-01-23T19:35:15":{
+        "fa_size":{750.:((-3.0, -1.4), (-5.4, -4.6)),
+                   "grid":((-3.0, -1.4), (0.15, 1.75)),
+                   1500.:((-3.0, -1.4), (6.25, 7.75)),
+                   200.:((3.3, 4.4), (-5.4, -4.6)),
+                   500.:((3.3, 4.4), (0.15, 1.75)),
+                   1000.:((3.3, 4.4), (6.25, 7.75)),
+                   20.:((9.6, 10.1), (-5.4, -4.6)),
+                   50.:((9.6, 10.1), (0.15, 1.75)),
+                   100.:((9.6, 10.1), (6.25, 7.75)),
+                   "open":((-10.4, -9.4), (-9.5, -8.9))},
+        "ca_size":{50.:(8.0, 8.4), 200.:(-0.5, -0.9),
+                   100:(3.4, 3.8), "grid":(-5.3, -5.9),
+                   "open":(-12.0, -10.8)}},
+    "2020-01-23T19:35:15":{
+        "fa_size":{750.:((-4.8, -6.2), (5.0, 6.0)),
+                  "grid":((-4.8, -6.2), (-0.3, -0.7)),
+                  500.:((-4.8, -6.2), (-6.0, -7.0)),
+                  200.:((0.5, 0.9), (-0.3, -0.7)),
+                  100.:((0.5, 0.9), (-6.0, -7.0)),
+                  300.:((0.5, 0.9), (5.0, 6.0)),
+                  10.:((6.5, 6.9), (-6.0, -7.0)),  
+                  20.:((6.5, 6.9), (-0.3, -0.7)),
+                  50.:((6.5, 6.9), (5.0, 6.0)),
+                  "open":((-10.4, -9.4), (-9.5, -8.9))},
+        "ca_size":{50.:(9.0, 11.0), 300.:(-0.1, 0.1),
+                   200.:(0.7, 1.5), 100:(5.1, 5.9),
+                   "grid":(-5.5, -5.2), "open":(-11.2, -10.8)}}
+    }
+
+lens_mode_dict = {
+    "6kV_kmodem4.0_20VTOF_v3.sav": {
+        "Extr": 6000.0, "Foc": 158, "UCA": 1200, "UFA": 600.0,
+        "Z1": 2452.9, "Z2": 1489.9, "A": 420.07, "B": 2494.8,
+        "C": 489.2, "D": 228.05, "E": 113.82, "F": 54.232,
+        "G": 20.0, "H": 25.5, "I": 36.0, "TOF": 20.0,
+        "MCPfront": 20.0
+    },
+    "6kV_kmodem4.0_30VTOF_453ns_focus.sav": {
+        "Extr": 6000.0, "Foc": 158, "UCA": 1200,
+        "UFA": 600.0, "Z1": 2452.9, "Z2": 1489.9,
+        "A": 403.07, "B": 2500, "C": 422.25,
+        "D": 208.88, "E": 199.49, "F": 68.735,
+        "G": 30.0, "H": 30.0, "I": 44.5,
+        "TOF": 30.0, "MCPfront": 30.0
+    },
+    "6kV_kmodem4.0_30VTOF_453ns_focus_Gated_22.5V_FMCP.sav": {
+        "Extr": 6000.0, "Foc": 158, "UCA": 1200,
+        "UFA": 600.0, "Z1": 2450, "Z2": 1489.9,
+        "A": 403.07, "B": 2500, "C": 422.25,
+        "D": 208.88, "E": 199.49, "F": 69.235,
+        "G": 30.0, "H": 30.0, "I": 44.5,
+        "TOF": 30.0, "MCPfront": 22.5
+    },
+    "6kV_kmodem4.2_30VTOF_453ns_focus_Gated_21.0V_FMCP.sav": {
+        "Extr": 6000.0, "Foc": 158, "UCA": 1200,
+        "UFA": 600.0, "Z1": 2450, "Z2": 1489.9,
+        "A": 403.07, "B": 2500, "C": 422.25,
+        "D": 208.88, "E": 199.49, "F": 69.235,
+        "G": 30.0, "H": 30.0, "I": 44.5,
+        "TOF": 30.0, "MCPfront": 21.0
+    },
+    "6kV_kmodem1_20VTOF.sav": {
+        "Extr": 6000.0, "Foc": 158, "UCA": 1200,
+        "UFA": 600.0, "Z1": 2452.9, "Z2": 1489.9,
+        "A": 943.97, "B": 1621.97, "C": 462.98,
+        "D": 366.31, "E": 418.83, "F": 112.99,
+        "G": 20.0, "H": 23.75, "I": 22.25,
+        "TOF": 20.0, "MCPfront": 20.0
+    },
+    "6kV_kmodem1.4_20VTOF.sav": {
+        "Extr": 6000.0, "Foc": 158, "UCA": 1200,
+        "UFA": 600.0, "Z1": 2452.9, "Z2": 1489.9,
+        "A": 709.05, "B": 1769.3, "C": 431.03,
+        "D": 217.72, "E": 346.9, "F": 92.547,
+        "G": 20.0, "H": 22.0, "I": 24.75,
+        "TOF": 20.0, "MCPfront": 20.0
+    },
+    "6kV_kmodem2.0_20VTOF.sav": {
+        "Extr": 6000.0, "Foc": 158, "UCA": 1200,
+        "UFA": 600.0, "Z1": 2452.9, "Z2": 1489.9,
+        "A": 772.38, "B": 2265.4, "C": 496.39,
+        "D": 228.83, "E": 246.37, "F": 50.317,
+        "G": 20.0, "H": 20.75, "I": 22.75,
+        "TOF": 20.0, "MCPfront": 20.0
+    },
+    "6kV_kmodem2.8_20VTOF_v2.sav": {
+        "Extr": 6000.0, "Foc": 158, "UCA": 1200,
+        "UFA": 600.0, "Z1": 2452.9, "Z2": 1489.9,
+        "A": 796.85, "B": 2471.0, "C": 403.69,
+        "D": 196.85, "E": 191.16, "F": 59.557,
+        "G": 20.0, "H": 28.75, "I": 20.75,
+        "TOF": 20.0, "MCPfront": 20.0
+    },
+    "6kV_kmodem2.0_30VTOF_MoTe2_2340VMCP.sav": {
+        "Extr": 6000.0, "Foc": 158, "UCA": 1200,
+        "UFA": 600.0, "Z1": 2452.9, "Z2": 1489.9,
+        "A": 784.58, "B": 3253.0, "C": 752.07,
+        "D": 682.18, "E": 200.93, "F": 68.557,
+        "G": 30.0, "H": 30.0, "I": 44.5,
+        "TOF": 30.0, "MCPfront": 30.0
+    },
+    "6kV_kmodem4.0_30VTOF_WTe2_2340VMCP.sav": {
+        "Extr": 6000.0, "Foc": 158, "UCA": 1200,
+        "UFA": 600.0, "Z1": 2450, "Z2": 1489.9,
+        "A": 403.07, "B": 2500, "C": 422.25,
+        "D": 208.88, "E": 199.49, "F": 68.735,
+        "G": 30.0, "H": 30.0, "I": 44.5,
+        "TOF": 30.0, "MCPfront": 30.0
+    },
+    "6kV_momentum_Gerd's_setting.sav": {
+        "Extr": 6000.0, "Foc": 168, "UCA": 1200,
+        "UFA": 600.0, "Z1": 2452.9, "Z2": 1489.9,
+        "A": 800.0, "B": 600.0, "C": 300.0,
+        "D": 130.0, "E": 60.0, "F": 30.0,
+        "G": 12.5, "H": 35.0, "I": 77.25,
+        "TOF": 25.0, "MCPfront": 30.0
+    },
+    "7kV_momentum_Gerd's_setting.sav": {
+        "Extr": 7000.0, "Foc": 244, "UCA": 1200,
+        "UFA": 600.0, "Z1": 2452.9, "Z2": 1489.9,
+        "A": 800.0, "B": 600.0, "C": 300.0,
+        "D": 130.0, "E": 60.0, "F": 30.0,
+        "G": 12.5, "H": 35.0, "I": 77.25,
+        "TOF": 25.0, "MCPfront": 30.0
+    },
+    "6kV_spatialx4_110mumFOV_20VTOF.sav": {
+        "Extr": 6000.0, "Foc": 158, "UCA": 1200,
+        "UFA": 600.0, "Z1": 2452.9, "Z2": 1489.9,
+        "A": 518.64, "B": 2198.97, "C": 76.771,
+        "D": 256.4, "E": 554.45, "F": 47.91,
+        "G": 20.0, "H": 35.0, "I": 42.25,
+        "TOF": 20.0, "MCPfront": 20.0
+    },
+    "6kV_spatialx4_110mumFOV_30VTOF.sav": {
+        "Extr": 6000.0, "Foc": 158, "UCA": 1200,
+        "UFA": 600.0, "Z1": 2452.9, "Z2": 1489.9,
+        "A": 302.44, "B": 2241.7, "C": 84.478,
+        "D": 346.38, "E": 699.28, "F": 83.378,
+        "G": 30.0, "H": 35.0, "I": 48.75,
+        "TOF": 30.0, "MCPfront": 30.0
+    }
+}
+
+default_units = {
+    'X': 'step', 
+    'Y': 'step', 
+    't': 'step', 
+    'tofVoltage':'V',
+    'extractorVoltage':'V',
+    'extractorCurrent':'A',
+    'cryoTemperature':'K',
+    'sampleTemperature':'K',
+    'dldTimeBinSize':'ns',
+    'delay':'ps',
+    'timeStamp':'s',
+    'energy':'eV',
+    'kx':'1/A',
+    'ky':'1/A'
+}
+
+# ================= #
+# Utility functions #
+# ================= #
+
+def sgfltr2d(datamat, span, order, axis=0):
+    """
+    Savitzky-Golay filter for two dimensional data
+    Operated in a line-by-line fashion along one axis
+    Return filtered data
+    """
+
+    dmat = np.rollaxis(datamat, axis)
+    r, c = np.shape(datamat)
+    dmatfltr = np.copy(datamat)
+    for rnum in range(r):
+        dmatfltr[rnum, :] = savgol_filter(datamat[rnum, :], span, order)
+
+    return np.rollaxis(dmatfltr, axis)
+
+
+def sortNamesBy(namelist, pattern, gp=0, slicerange=(None, None)):
+    """
+    Sort a list of names according to a particular sequence of numbers
+    (specified by a regular expression search pattern).
+
+    **Parameters**
+
+    namelist: str
+        List of name strings.
+    pattern: str
+        Regular expression of the pattern.
+    gp: int
+        Grouping number.
+
+    **Returns**
+
+    orderedseq: array
+        Ordered sequence from sorting.
+    sortednamelist: str
+        Sorted list of name strings.
+    """
+
+    gp = int(gp)
+    sa, sb = slicerange
+
+    # Extract a sequence of numbers from the names in the list
+    seqnum = np.array([re.search(pattern, namelist[i][sa:sb]).group(gp)
+                       for i in range(len(namelist))])
+    seqnum = seqnum.astype(np.float)
+
+    # Sorted index
+    idx_sorted = np.argsort(seqnum)
+
+    # Sort the name list according to the specific number of interest
+    sortednamelist = [namelist[i] for i in idx_sorted]
+
+    # Return the sorted number sequence and name list
+    return seqnum[idx_sorted], sortednamelist
+
+
+def rot2d(th, angle_unit):
+    """
+    Construct 2D rotation matrix.
+    """
+
+    if angle_unit == 'deg':
+        thr = np.deg2rad(th)
+        return np.array([[np.cos(thr), -np.sin(thr)],
+                         [np.sin(thr), np.cos(thr)]])
+
+    elif angle_unit == 'rad':
+        return np.array([[np.cos(th), -np.sin(th)], [np.sin(th), np.cos(th)]])
+
+
+# ====================== #
+#  File I/O and parsing  #
+# ====================== #
+
+def readimg(f_addr):
+    """
+    Read images (jpg, png, 2D/3D tiff)
+    """
+
+    return skio.imread(f_addr)
+
+
+def readtsv(fdir, header=None, dtype='float', **kwds):
+    """
+    Read tsv file from hemispherical detector
+
+    **Parameters**
+
+    fdir: str
+        file directory
+    header: int | None
+        number of header lines
+    dtype: str | 'float'
+        data type of the return numpy.ndarray
+    **kwds: keyword arguments
+        other keyword arguments for ``pandas.read_table()``.
+
+    **Return**
+
+    data: numpy ndarray
+        read and type-converted data
+    """
+
+    data = np.asarray(pd.read_table(fdir, delim_whitespace=True,
+                        header=None, **kwds), dtype=dtype)
+    return data
+
+
+def readIgorBinFile(fdir, **kwds):
+    """
+    Read Igor binary formats (pxp and ibw).
+    """
+
+    ftype = kwds.pop('ftype', fdir[-3:])
+    errmsg = "Error in file loading, please check the file format."
+
+    if ftype == 'pxp':
+
+        try:
+            igfile = igor.load(fdir)
+        except IOError:
+            print(errmsg)
+
+    elif ftype == 'ibw':
+
+        try:
+            from .igoribw import loadibw
+            igfile = loadibw(fdir)
+        except IOError:
+            print(errmsg)
+
+    else:
+
+        raise IOError(errmsg)
+
+    return igfile
+
+
+def readARPEStxt(fdir, withCoords=True):
+    """
+    Read and convert Igor-generated ARPES .txt files into numpy arrays.
+    The ``withCoords`` option specify whether the energy and angle information is given.
+    """
+
+    if withCoords:
+
+        # Retrieve the number of columns in the txt file
+        dataidx = pd.read_table(fdir, skiprows=1, header=None).columns
+        # Read all data with the specified columns
+        datamat = pd.read_table(fdir, skiprows=0, header=None, names=dataidx)
+        # Shift the first row by one value (align the angle axis)
+        #datamat.iloc[0] = datamat.iloc[0].shift(1)
+
+        ARPESData = datamat.loc[1::, 1::].values
+        EnergyData = datamat.loc[1::, 0].values
+        AngleData = datamat.loc[0, 1::].values
+
+        return ARPESData, EnergyData, AngleData
+
+    else:
+
+        ARPESData = np.asarray(pd.read_table(fdir, skiprows=1, header=None))
+
+        return ARPESData
+
+
+def txtlocate(ffolder, keytext):
+    """
+    Locate specific txt files containing experimental parameters.
+    """
+
+    txtfiles = g.glob(ffolder + r'\*.txt')
+    for ind, fname in enumerate(txtfiles):
+        if keytext in fname:
+            txtfile = txtfiles[ind]
+
+    return txtfile
+
+
+def mat2im(datamat, dtype='uint8', scaling=['normal'], savename=None):
+    """
+    Convert data matrix to image.
+    """
+
+    dataconv = np.abs(np.asarray(datamat))
+    for scstr in scaling:
+        if 'gamma' in scstr:
+            gfactors = re.split('gamma|-', scstr)[1:]
+            gfactors = u.numFormatConversion(gfactors, form='float', length=2)
+            dataconv = gfactors[0]*(dataconv**gfactors[1])
+
+    if 'normal' in scaling:
+        dataconv = (255 / dataconv.max()) * (dataconv - dataconv.min())
+    elif 'inv' in scaling and 'normal' not in scaling:
+        dataconv = 255 - (255 / dataconv.max()) * (dataconv - dataconv.min())
+
+    if dtype == 'uint8':
+        imrsc = dataconv.astype(np.uint8)
+    im = pim.fromarray(imrsc)
+
+    if savename:
+        im.save(savename)
+    return im
+
+
+def im2mat(fdir):
+    """
+    Convert image to numpy ndarray.
+    """
+
+    mat = np.asarray(pim.open(fdir))
+    return mat
+
+
+def metaReadHDF5(hfile, attributes=[], groups=[]):
+    """
+    Parse the attribute (i.e. metadata) tree in the input HDF5 file and construct a dictionary of attributes.
+
+    **Parameters**\n
+    hfile: HDF5 file instance
+        Instance of the ``h5py.File`` class.
+    attributes, groups: list, list | [], []
+        List of strings representing the names of the specified attribute/group names.
+        When specified as None, the components (all attributes or all groups) are ignored.
+        When specified as [], all components (attributes/groups) are included.
+        When specified as a list of strings, only the attribute/group names matching the strings are retrieved.
+    """
+
+    out = {}
+    # Extract the file attributes
+    if attributes is not None:
+        attrdict = dict(hfile.attrs.items()) # Contains all file attributes
+        if len(attributes) > 0:
+            attrdict = project(attrdict, attributes)
+
+    out = u.dictmerge(out, attrdict)
+
+    # Extract the group information
+    if groups is not None:
+        # groups = None will not include any group.
+        if len(groups) == 0:
+            # group = [] will include all groups.
+            groups = list(hfile)
+
+        for g in groups:
+            gdata = hfile.get(g)
+            out[g] = dict(gdata.attrs)
+            out[g]['shape'] = gdata.shape
+
+    return out
+
+
+class hdf5Reader(File):
+    """ HDF5 reader class.
+    """
+
+    def __init__(self, f_addr, ncores=None, **kwds):
+
+        self.faddress = f_addr
+        eventEstimator = kwds.pop('estimator', 'Stream_0') # Dataset representing event length
+        self.CHUNK_SIZE = int(kwds.pop('chunksz', 1e6))
+        super().__init__(name=self.faddress, mode='r', **kwds)
+
+        self.nEvents = self[eventEstimator].size
+        self.groupNames = list(self)
+        self.groupAliases = [self.readAttribute(self[gn], 'Name', nullval=gn) for gn in self.groupNames]
+        # Initialize the look-up dictionary between group aliases and group names
+        self.nameLookupDict = dict(zip(self.groupAliases, self.groupNames))
+        self.attributeNames = list(self.attrs)
+
+        if (ncores is None) or (ncores > N_CPU) or (ncores < 0):
+            self.ncores = N_CPU
+        else:
+            self.ncores = int(ncores)
+
+    def getGroupNames(self, wexpr=None, woexpr=None, use_alias=False):
+        """ Retrieve group names from the loaded hdf5 file with string filtering.
+
+        **Parameters**\n
+        wexpr: str | None
+            Expression in a name to leave in the group name list (w = with).
+        woexpr: str | None
+            Expression in a name to leave out of the group name list (wo = without).
+        use_alias: bool | False
+            Specification on the use of alias to replace the variable name.
+
+        **Return**\n
+        filteredGroupNames: list
+            List of filtered group names.
+        """
+
+        # Gather group aliases, if specified
+        if use_alias == True:
+            groupNames = self.name2alias(self.groupNames)
+        else:
+            groupNames = self.groupNames
+
+        # Filter the group names
+        if (wexpr is None) and (woexpr is None):
+            filteredGroupNames = groupNames
+        if wexpr:
+            filteredGroupNames = [i for i in groupNames if wexpr in i]
+        elif woexpr:
+            filteredGroupNames = [i for i in groupNames if woexpr not in i]
+
+        return filteredGroupNames
+
+    def getAttributeNames(self, wexpr=None, woexpr=None):
+        """ Retrieve attribute names from the loaded hdf5 file with string filtering.
+
+        **Parameters**\n
+        wexpr: str | None
+            Expression in a name to leave in the attribute name list (w = with).
+        woexpr: str | None
+            Expression in a name to leave out of the attribute name list (wo = without).
+
+        **Return**\n
+        filteredAttrbuteNames: list
+            List of filtered attribute names.
+        """
+
+        if (wexpr is None) and (woexpr is None):
+            filteredAttributeNames = self.attributeNames
+        elif wexpr:
+            filteredAttributeNames = [i for i in self.attributeNames if wexpr in i]
+        elif woexpr:
+            filteredAttributeNames = [i for i in self.attributeNames if woexpr not in i]
+
+        return filteredAttributeNames
+
+    @staticmethod
+    def readGroup(element, *group, amin=None, amax=None, sliced=True):
+        """ Retrieve the content of the group(s) in the loaded hdf5 file.
+
+        **Parameter**\n
+        group: list/tuple
+            Collection of group names.
+        amin, amax: numeric, numeric | None, None
+            Minimum and maximum indice to select from the group (dataset).
+        sliced: bool | True
+            Perform slicing on the group (dataset), if ``True``.
+
+        **Return**\n
+        groupContent: list/tuple
+            Collection of values of the corresponding groups.
+        """
+
+        ngroup = len(group)
+        amin, amax = u.intify(amin, amax)
+        groupContent = []
+
+        for g in group:
+            try:
+                if sliced:
+                    groupContent.append(element.get(g)[slice(amin, amax)])
+                else:
+                    groupContent.append(element.get(g))
+            except:
+                raise ValueError("Group '"+g+"' doesn't have sufficient length for slicing!")
+
+        if ngroup == 1: # Singleton case
+            groupContent = groupContent[0]
+
+        return groupContent
+
+    @staticmethod
+    def readAttribute(element, *attribute, nullval='None'):
+        """ Retrieve the content of the attribute(s) in the loaded hdf5 file.
+
+        **Parameter**\n
+        attribute: list/tuple
+            Collection of attribute names.
+        nullval: str | 'None'
+            Null value to retrieve as a replacement of NoneType.
+
+        **Return**\n
+        attributeContent: list/tuple
+            Collection of values of the corresponding attributes.
+        """
+
+        nattr = len(attribute)
+        attributeContent = []
+
+        for ab in attribute:
+            try:
+                attributeContent.append(element.attrs[ab].decode('utf-8'))
+            except AttributeError: # No need to decode
+                attributeContent.append(element.attrs[ab])
+            except KeyError: # No such an attribute
+                attributeContent.append(nullval)
+
+        if nattr == 1:
+            attributeContent = attributeContent[0]
+
+        return attributeContent
+
+    def name2alias(self, names_to_convert):
+        """ Find corresponding aliases of the named groups.
+
+        **Parameter**\n
+        names_to_convert: list/tuple
+            Names to convert to aliases.
+
+        **Return**\n
+        aliases: list/tuple
+            Aliases corresponding to the names.
+        """
+
+        aliases = [self.readAttribute(self[ntc], 'Name', nullval=ntc) for ntc in names_to_convert]
+
+        return aliases
+
+    def _assembleGroups(self, gnames, amin=None, amax=None, use_alias=True, dtyp='float32', timeStamps = False, ret='array'):
+        """ Assemble the content values of the selected groups.
+
+        **Parameters**\n
+        gnames: list
+            List of group names.
+        amin, amax: numeric, numeric | None, None
+            Index selection range for all groups.
+        use_alias: bool | True
+            See ``hdf5Reader.getGroupNames()``.
+        dtype: str | 'float32'
+            Data type string.
+        ret: str | 'array'
+            Return type specification ('array' or 'dict').
+        """
+
+        gdict = {}
+
+        # Add groups to dictionary
+        for ign, gn in enumerate(gnames):
+
+            g_dataset = self.readGroup(self, gn, sliced=False)
+            g_values = g_dataset[slice(amin, amax)]
+            if bool(dtyp):
+                g_values = g_values.astype(dtyp)
+
+            # Use the group alias as the dictionary key
+            if use_alias == True:
+                g_name = self.readAttribute(g_dataset, 'Name', nullval=gn)
+                gdict[g_name] = g_values
+            # Use the group name as the dictionary key
+            else:
+                gdict[gn] = g_values
+
+            # print('{}: {}'.format(g_name, g_values.dtype))
+
+        # calculate time Stamps
+        if timeStamps:
+            # create target array for time stamps
+            ts = np.zeros(len(gdict[self.readAttribute(g_dataset, 'Name', nullval=gnames[0])]))
+            # the ms marker contains a list of events that occurred at full ms intervals. It's monotonically increasing, and can contain duplicates
+            msMarker = np.asarray(self.readGroup(self, 'msMarkers', sliced=False))
+            # try to get start timestamp from "FirstEventTimeStamp" attribute
+            start_time_str = self.readAttribute(self, "FirstEventTimeStamp")
+            if start_time_str != "None":
+                startTime = (
+                    datetime.datetime.strptime(
+                        start_time_str,
+                        "%Y-%m-%dT%H:%M:%S.%f%z",
+                    ).timestamp()
+                )
+            else:
+                # get the start time of the file from its modification date if the key
+                # does not exist (old files)
+                startTime = (
+                    os.path.getmtime(self.filename)
+                )  # convert to ms
+                # the modification time points to the time when the file was finished, so we
+                # need to correct for the length it took to write the file
+                startTime -= len(msMarker)/1000
+
+            ts[0:msMarker[0]] = startTime
+            for n in range(len(msMarker)-1):
+                # linear interpolation between ms: Disabled, because it takes a lot of time, and external signals are anyway not better synchronized than 1 ms
+                # ts[msMarker[n]:msMarker[n+1]] = np.linspace(startTime+n, startTime+n+1, msMarker[n+1]-msMarker[n])
+                ts[msMarker[n]:msMarker[n+1]] = startTime+n/1000
+            # fill any remaining points
+            ts[msMarker[len(msMarker)-1]:len(ts)] = startTime + len(msMarker)
+
+            gdict['timeStamps'] = ts
+
+        if ret == 'array':
+            return np.asarray(list(gdict.values()))
+        elif ret == 'dict':
+            return gdict
+
+    def summarize(self, form='text', use_alias=True, timeStamps=False, ret=False, **kwds):
+        """
+        Summarize the content of the hdf5 file (names of the groups,
+        attributes and the selected contents. Output in various user-specified formats.)
+
+        **Parameters**\n
+        form: str | 'text'
+            :'dataframe': HDF5 content summarized into a dask dataframe.
+            :'dict': HDF5 content (both data and metadata) summarized into a dictionary.
+            :'metadict': HDF5 metadata summarized into a dictionary.
+            :'text': descriptive text summarizing the HDF5 content.
+            Format to summarize the content of the file into.
+        use_alias: bool | True
+            Specify whether to use the alias to rename the groups.
+        ret: bool | False
+            Specify whether function return is sought.
+        **kwds: keyword arguments
+
+        **Return**\n
+        hdfdict: dict
+            Dictionary including both the attributes and the groups,
+            using their names as the keys.
+        edf: dataframe
+            Dataframe (edf = electron dataframe) constructed using only the group values,
+            and the column names are the corresponding group names (or aliases).
+        """
+
+        # Summarize file information as printed text
+        if form == 'text':
+            # Print-out header
+            print('*** HDF5 file info ***\n',
+                    'File address = ' + self.faddress + '\n')
+
+            # Output info on attributes
+            print('\n>>> Attributes <<<\n')
+            for an in self.attributeNames:
+                print(an + ' = {}'.format(self.readAttribute(self, an)))
+
+            # Output info on groups
+            print('\n>>> Groups <<<\n')
+            for gn in self.groupNames:
+
+                g_dataset = self.readGroup(self, gn, sliced=False)
+                g_shape = g_dataset.shape
+                g_alias = self.readAttribute(g_dataset, 'Name')
+
+                print(gn + ', Shape = {}, Alias = {}'.format(g_shape, g_alias))
+
+        # Summarize all metadata into a nested dictionary
+        elif form == 'metadict':
+
+            # Empty list specifies retrieving all entries, see mpes.metaReadHDF5()
+            attributes = kwds.pop('attributes', [])
+            groups = kwds.pop('groups', [])
+
+            return metaReadHDF5(self, attributes, groups)
+
+        # Summarize attributes and groups into a dictionary
+        elif form == 'dict':
+
+            groups = kwds.pop('groups', self.groupNames)
+            attributes = kwds.pop('attributes', None)
+
+            # Retrieve the range of acquired events
+            amin = kwds.pop('amin', None)
+            amax = kwds.pop('amax', None)
+            amin, amax = u.intify(amin, amax)
+
+            # Output as a dictionary
+            # Attribute name stays, stream_x rename as their corresponding attribute name
+            # Add groups to dictionary
+            hdfdict = self._assembleGroups(groups, amin=amin, amax=amax,
+                            use_alias=use_alias, ret='dict')
+
+            # Add attributes to dictionary
+            if attributes is not None:
+                for attr in attributes:
+
+                    hdfdict[attr] = self.readAttribute(self, attr)
+
+            if ret == True:
+                return hdfdict
+
+        # Load a very large (e.g. > 1GB), single (monolithic) HDF5 file into a dataframe
+        elif form == 'dataframe':
+
+            self.CHUNK_SIZE = int(kwds.pop('chunksz', 1e6))
+
+            dfParts = []
+            chunkSize = min(self.CHUNK_SIZE, self.nEvents / self.ncores)
+            nPartitions = int(self.nEvents // chunkSize) + 1
+            # Determine the column names
+            gNames = kwds.pop('groupnames', self.getGroupNames(wexpr='Stream'))
+            colNames = self.name2alias(gNames)
+
+            for p in range(nPartitions): # Generate partitioned dataframe
+
+                # Calculate the starting and ending index of every chunk of events
+                eventIDStart = int(p * chunkSize)
+                eventIDEnd = int(min(eventIDStart + chunkSize, self.nEvents))
+                dfParts.append(d.delayed(self._assembleGroups)(gNames, amin=eventIDStart, amax=eventIDEnd, **kwds))
+
+            # Construct eda (event dask array) and edf (event dask dataframe)
+            eda = da.from_array(np.concatenate(d.compute(*dfParts), axis=1).T, chunks=self.CHUNK_SIZE)
+            self.edf = ddf.from_dask_array(eda, columns=colNames)
+
+            if ret == True:
+                return self.edf
+
+        # Delayed array for loading an HDF5 file of reasonable size (e.g. < 1GB)
+        elif form == 'darray':
+
+            gNames = kwds.pop('groupnames', self.getGroupNames(wexpr='Stream'))
+            darray = d.delayed(self._assembleGroups)(gNames, amin=None, amax=None, timeStamps=timeStamps, ret='array', **kwds)
+
+
+            if ret == True:
+                return darray
+
+    def convert(self, form, save_addr='./summary', pq_append=False, **kwds):
+        """ Format conversion from hdf5 to mat (for Matlab/Python) or ibw (for Igor).
+
+        **Parameters**\n
+        form: str
+            The format of the data to convert into.
+        save_addr: str | './summary'
+            File address to save to.
+        pq_append: bool | False
+            Option to append to parquet files.
+            :True: Append to existing parquet files.
+            :False: The existing parquet files will be deleted before new file creation.
+        """
+
+        save_fname = u.appendformat(save_addr, form)
+
+        if form == 'mat': # Save dictionary as mat file
+            hdfdict = self.summarize(form='dict', ret=True, **kwds)
+            sio.savemat(save_fname, hdfdict)
+
+        elif form == 'parquet': # Save dataframe as parquet file
+            compression = kwds.pop('compression', 'UNCOMPRESSED')
+            engine = kwds.pop('engine', 'fastparquet')
+
+            self.summarize(form='dataframe', **kwds)
+            self.edf.to_parquet(save_addr, engine=engine, compression=compression,
+                                append=pq_append, ignore_divisions=True)
+
+        elif form == 'ibw':
+        # TODO: Save in igor ibw format
+            raise NotImplementedError
+
+        else:
+            raise NotImplementedError
+
+
+def saveDict(dct={}, processor=None, dictname='', form='h5', save_addr='./histogram', **kwds):
+    """ Save the binning result dictionary, including the histogram and the
+    axes values (edges or midpoints).
+
+    **Parameters**\n
+    dct: dict | {}
+        A dictionary containing the binned data and axes values to be exported.
+    processor: class | None
+        Class including all attributes.
+    dictname: str | ''
+        Namestring of the dictionary to save (such as the attribute name in a class).
+    form: str | 'h5'
+        Save format, supporting 'mat', 'h5'/'hdf5', 'tiff' (need tifffile) or 'png' (need imageio).
+    save_addr: str | './histogram'
+        File path to save the binning result.
+    **kwds: keyword arguments
+        ================  ===========  ===========  ========================================
+            keyword           data type     default     meaning
+        ================  ===========  ===========  ========================================
+            dtyp              string      'float32'    Data type of the histogram
+            cutaxis             int            3        The index of axis to cut the 4D data
+        slicename           string         'V'       The shared namestring for the 3D slice
+        binned_data_name    string      'binned'     Namestring of the binned data
+        otheraxes            dict         None       Values along other or converted axes
+        mat_compression      bool        False       Matlab file compression
+        ================  ===========  ===========  ========================================
+    """
+
+    dtyp = kwds.pop('dtyp', 'float32')
+    sln = kwds.pop('slicename', 'V') # sln = slicename
+    bdn = kwds.pop('binned_data_name', 'binned') # bdn = binned data name
+    save_addr = u.appendformat(save_addr, form)
+    otheraxes = kwds.pop('otheraxes', None)
+
+    # Extract the dictionary containing data from the the class instance attributes or given arguments
+    if processor is not None:
+        dct = getattr(processor, dictname)
+        binaxes = processor.binaxes
+    else:
+        binaxes = list(dct.keys())
+        binaxes.remove(bdn)
+
+    # Include other axes values in the binning dictionary
+    if otheraxes:
+        dct = u.dictmerge(dct, otheraxes)
+
+    if form == 'mat': # Save as mat file (for Matlab)
+
+        compression = kwds.pop('mat_compression', False)
+        sio.savemat(save_addr, dct, do_compression=compression, **kwds)
+
+    elif form in ('h5', 'hdf5'): # Save as hdf5 file
+
+        cutaxis = kwds.pop('cutaxis', 3)
+        # Change the bit length of data
+        if dtyp not in ('float64', 'float'):
+            for dk, dv in dct.items():
+                try:
+                    dct[dk] = dv.astype(dtyp)
+                except:
+                    pass
+
+        # Save the binned data
+        # Save 1-3D data as single datasets
+        try:
+            hdf = File(save_addr, 'w')
+            nbinaxes = len(binaxes)
+
+            if nbinaxes < 4:
+                hdf.create_dataset('binned/'+sln, data=dct[bdn])
+            # Save 4D data as a list of separated 3D datasets
+            elif nbinaxes == 4:
+                nddata = np.rollaxis(dct[bdn], cutaxis)
+                n = nddata.shape[0]
+                for i in range(n):
+                    hdf.create_dataset('binned/'+sln+str(i), data=nddata[i,...])
+            else:
+                raise NotImplementedError('The output format is undefined for data\
+                with higher than four dimensions!')
+
+            # Save the axes in the same group
+            for bax in binaxes:
+                hdf.create_dataset('axes/'+bax, data=dct[bax])
+
+        finally:
+            hdf.close()
+
+    elif form == 'tiff': # Save as tiff stack
+
+        try:
+            import tifffile as ti
+            ti.imsave(save_addr, data=dct[bdn].astype(dtyp))
+        except ImportError:
+            raise ImportError('tifffile package is not installed locally!')
+
+    elif form == 'png': # Save as png for slices
+
+        import imageio as imio
+        cutaxis = kwds.pop('cutaxis', 2)
+        nbinaxes = len(binaxes)
+
+        if nbinaxes == 2:
+            imio.imwrite(save_addr[:-3]+'.png', dct[bdn], format='png')
+        if nbinaxes == 3:
+            nddata = np.rollaxis(dct[bdn], cutaxis)
+            n = nddata.shape[0]
+            for i in range(n):
+                wn.simplefilter('ignore', UserWarning)
+                imio.imwrite(save_addr[:-3]+'_'+str(i)+'.png', nddata[i,...], format='png')
+
+        elif nbinaxes >= 4:
+            raise NotImplementedError('The output format is undefined for data \
+            with higher than three dimensions!')
+
+    elif form == 'ibw': # Save as Igor wave
+
+        from igorwriter import IgorWave
+        wave = IgorWave(dct[bdn], name=bdn)
+        wave.save(save_addr)
+
+    else:
+        raise NotImplementedError('Not implemented output format!')
+
+
+class hdf5Processor(hdf5Reader):
+    """ Class for generating multidimensional histogram from hdf5 files.
+    """
+
+    def __init__(self, f_addr, **kwds):
+
+        self.faddress = f_addr
+        self.ua = kwds.pop('', True)
+        self.hdfdict = {}
+        self.histdict = {}
+        self.axesdict = {}
+
+        super().__init__(f_addr=self.faddress, **kwds)
+
+    def _addBinners(self, axes=None, nbins=None, ranges=None, binDict=None, irregular_bins=False):
+        """
+        Construct the binning parameters within an instance.
+        """
+
+        # Use information specified in binDict, ignore others
+        if binDict is not None:
+            try:
+                self.binaxes = list(binDict['axes'])
+                self.nbinaxes = len(self.binaxes)
+                self.bincounts = binDict['nbins']
+                self.binranges = binDict['ranges']
+            except:
+                pass # No action when binDict is not specified
+        # Use information from other specified parameters if binDict is not given
+        else:
+            self.binaxes = list(axes)
+            self.nbinaxes = len(self.binaxes)
+
+            # Collect the number of bins
+            if irregular_bins == False:
+                try: # To have the same number of bins on all axes
+                    self.bincounts = int(nbins)
+                except: # To have different number of bins on each axis
+                    self.bincounts = list(map(int, nbins))
+
+            self.binranges = ranges
+
+        # Construct binning steps
+        self.binsteps = []
+        for bc, (lrange, rrange) in zip(self.bincounts, self.binranges):
+            self.binsteps.append((rrange - lrange) / bc)
+
+    def loadMapping(self, energy, momentum):
+        """
+        Load the mapping parameters
+        """
+
+        # TODO: add transform functions to for axes conversion.
+        pass
+
+    def viewEventHistogram(self, ncol, axes=['X', 'Y', 't', 'ADC'], bins=[80, 80, 80, 80],
+                ranges=[(0, 1800), (0, 1800), (68000, 74000), (0, 500)], axes_name_type='alias',
+                backend='bokeh', legend=True, histkwds={}, legkwds={}, **kwds):
+        """
+        Plot individual histograms of specified dimensions (axes).
+
+        **Parameters**\n
+        ncol: int
+            Number of columns in the plot grid.
+        axes: list/tuple
+            Name of the axes to view.
+        bins: list/tuple
+            Bin values of all speicified axes.
+        ranges: list
+            Value ranges of all specified axes.
+        axes_name_type: str | 'alias'
+            :'alias': human-comprehensible aliases of the datasets from the hdf5 file (e.g. 'X', 'ADC', etc)
+            :'original': original names of the datasets from the hdf5 file (e.g. 'Stream0', etc).
+            Type of specified axes names.
+        backend: str | 'matplotlib'
+            Backend of the plotting library ('matplotlib' or 'bokeh').
+        legend: bool | True
+            Option to include a legend in the histogram plots.
+        histkwds, legkwds, **kwds: dict, dict, keyword arguments
+            Extra keyword arguments passed to ``mpes.visualization.grid_histogram()``.
+        """
+
+        input_types = map(type, [axes, bins, ranges])
+        allowed_types = [list, tuple]
+
+        if set(input_types).issubset(allowed_types):
+
+            # Convert axes names
+            if axes_name_type == 'alias':
+                gnames = [self.nameLookupDict[ax] for ax in axes]
+            elif axes_name_type == 'original':
+                gnames = axes
+
+            # Read out the values for the specified groups
+            group_dict = self.summarize(form='dict', groups=gnames, attributes=None,
+                                        use_alias=True, ret=True)
+            # Plot multiple histograms in a grid
+            grid_histogram(group_dict, ncol=ncol, rvs=axes, rvbins=bins, rvranges=ranges,
+                    backend=backend, legend=legend, histkwds=histkwds, legkwds=legkwds, **kwds)
+
+        else:
+            raise TypeError('Inputs of axes, bins, ranges need to be list or tuple!')
+
+    def getCountRate(self, plot=False):
+        """
+        Create count rate trace from the msMarker field in the hdf5 file.
+
+        **Parameters**\n
+        plot: bool | False
+            No function yet.
+
+        **Return**\n
+        countRate: numeric
+            The count rate in Hz.
+        secs: numeric
+            The seconds into the scan.
+
+        """
+
+        msMarkers=self.readGroup(self, 'msMarkers', sliced=True)
+        secs = np.asarray(range(0,len(msMarkers)))/1000
+        f = sint.InterpolatedUnivariateSpline(secs, msMarkers, k=1)
+        fprime = f.derivative()
+        countRate = fprime(secs)
+
+        return countRate, secs
+
+    def getElapsedTime(self):
+        """
+        Return the elapsed time in the file from the msMarkers wave.
+
+        **Return**\n
+            The length of the the file in seconds.
+        """
+
+        secs = self.get('msMarkers').len()/1000
+        return secs
+
+    def localBinning(self, axes=None, nbins=None, ranges=None, binDict=None,
+        jittered=False, histcoord='midpoint', ret='dict', **kwds):
+        """
+        Compute the photoelectron intensity histogram locally after loading all data into RAM.
+
+        **Paramters**\n
+        axes: (list of) strings | None
+            Names the axes to bin.
+        nbins: (list of) int | None
+            Number of bins along each axis.
+        ranges: (list of) tuples | None
+            Ranges of binning along every axis.
+        binDict: dict | None
+            Dictionary with specifications of axes, nbins and ranges. If binDict
+            is not None. It will override the specifications from other arguments.
+        jittered: bool | False
+            Determines whether to add jitter to the data to avoid rebinning artefact.
+        histcoord: string | 'midpoint'
+            The coordinates of the histogram. Specify 'edge' to get the bar edges (every
+            dimension has one value more), specify 'midpoint' to get the midpoint of the
+            bars (same length as the histogram dimensions).
+        ret: bool | True
+            :True: returns the dictionary containing binned data explicitly
+            :False: no explicit return of the binned data, the dictionary
+            generated in the binning is still retained as an instance attribute.
+        **kwds: keyword argument
+            ================  ==============  ===========  ==========================================
+                    keyword         data type      default     meaning
+            ================  ==============  ===========  ==========================================
+                    amin          numeric/None      None       minimum value of electron sequence
+                    amax          numeric/None      None       maximum value of electron sequence
+                jitter_axes          list          axes       list of axes to jitter
+                jitter_bins          list          nbins      list of the number of bins
+            jitter_amplitude   numeric/array     0.5        jitter amplitude (single number for all)
+                jitter_ranges         list         ranges      list of the binning ranges
+            ================  ==============  ===========  ==========================================
+
+        **Return**\n
+        histdict: dict
+            Dictionary containing binned data and the axes values (if ``ret = True``).
+        """
+
+        # Retrieve the range of acquired events
+        amin = kwds.pop('amin', None)
+        amax = kwds.pop('amax', None)
+        amin, amax = u.intify(amin, amax)
+
+        # Assemble the data for binning, assuming they can be completely loaded into RAM
+        self.hdfdict = self.summarize(form='dict', use_alias=self.ua, amin=amin, amax=amax, ret=True)
+
+        # Set up binning parameters
+        self._addBinners(axes, nbins, ranges, binDict)
+
+        # Add jitter to the data streams before binning
+        if jittered:
+            # Retrieve parameters for histogram jittering, the ordering of the jittering
+            # parameters is the same as that for the binning
+            jitter_axes = kwds.pop('jitter_axes', axes)
+            jitter_bins = kwds.pop('jitter_bins', nbins)
+            jitter_amplitude = kwds.pop('jitter_amplitude', 0.5*np.ones(len(jitter_axes)))
+            jitter_ranges = kwds.pop('jitter_ranges', ranges)
+
+            # Add jitter to the specified dimensions of the data
+            for jb, jax, jamp, jr in zip(jitter_bins, jitter_axes, jitter_amplitude, jitter_ranges):
+
+                sz = self.hdfdict[jax].size
+                # Calculate the bar size of the histogram in every dimension
+                binsize = abs(jr[0] - jr[1])/jb
+                self.hdfdict[jax] = self.hdfdict[jax].astype('float32')
+                # Jitter as random uniformly distributed noise (W. S. Cleveland)
+                self.hdfdict[jax] += jamp * binsize * np.random.uniform(low=-1,
+                                        high=1, size=sz).astype('float32')
+
+        # Stack up data from unbinned axes
+        data_unbinned = np.stack((self.hdfdict[ax] for ax in axes), axis=1)
+        self.hdfdict = {}
+
+        # Compute binned data locally
+        self.histdict['binned'], ax_vals = np.histogramdd(data_unbinned,
+                                    bins=self.bincounts, range=self.binranges)
+        self.histdict['binned'] = self.histdict['binned'].astype('float32')
+        del data_unbinned
+
+        for iax, ax in enumerate(axes):
+            if histcoord == 'midpoint':
+                ax_edge = ax_vals[iax]
+                ax_midpoint = (ax_edge[1:] + ax_edge[:-1])/2
+                self.histdict[ax] = ax_midpoint
+            elif histcoord == 'edge':
+                self.histdict[ax] = ax_vals[iax]
+
+        if ret == 'dict':
+            return self.histdict
+        elif ret == 'histogram':
+            histogram = self.histdict.pop('binned')
+            self.axesdict = self.histdict.copy()
+            self.histdict = {}
+            return histogram
+        elif ret == False:
+            return
+
+    def localBinning_numba(self, axes=None, nbins=None, ranges=None, binDict=None,
+        jittered=False, histcoord='midpoint', ret='dict', **kwds):
+        """
+        Compute the photoelectron intensity histogram locally after loading all data into RAM.
+
+        :Paramters:
+            axes : (list of) strings | None
+                Names the axes to bin.
+            nbins : (list of) int | None
+                Number of bins along each axis.
+            ranges : (list of) tuples | None
+                Ranges of binning along every axis.
+            binDict : dict | None
+                Dictionary with specifications of axes, nbins and ranges. If binDict
+                is not None. It will override the specifications from other arguments.
+            jittered : bool | False
+                Determines whether to add jitter to the data to avoid rebinning artefact.
+            histcoord : string | 'midpoint'
+                The coordinates of the histogram. Specify 'edge' to get the bar edges (every
+                dimension has one value more), specify 'midpoint' to get the midpoint of the
+                bars (same length as the histogram dimensions).
+            ret : bool | True
+                :True: returns the dictionary containing binned data explicitly
+                :False: no explicit return of the binned data, the dictionary
+                generated in the binning is still retained as an instance attribute.
+            **kwds : keyword argument
+                ================  ==============  ===========  ==========================================
+                     keyword         data type      default     meaning
+                ================  ==============  ===========  ==========================================
+                     amin          numeric/None      None       minimum value of electron sequence
+                     amax          numeric/None      None       maximum value of electron sequence
+                  jitter_axes          list          axes       list of axes to jitter
+                  jitter_bins          list          nbins      list of the number of bins
+                jitter_amplitude   numeric/array     0.5        jitter amplitude (single number for all)
+                 jitter_ranges         list         ranges      list of the binning ranges
+                ================  ==============  ===========  ==========================================
+
+        :Return:
+            histdict : dict
+                Dictionary containing binned data and the axes values (if ``ret = True``).
+        """
+
+        # Retrieve the range of acquired events
+        amin = kwds.pop('amin', None)
+        amax = kwds.pop('amax', None)
+        amin, amax = u.intify(amin, amax)
+
+        # Assemble the data for binning, assuming they can be completely loaded into RAM
+        self.hdfdict = self.summarize(form='dict', use_alias=self.ua, amin=amin, amax=amax, ret=True)
+
+        # Set up binning parameters
+        self._addBinners(axes, nbins, ranges, binDict)
+
+        # Add jitter to the data streams before binning
+        if jittered:
+            # Retrieve parameters for histogram jittering, the ordering of the jittering
+            # parameters is the same as that for the binning
+            jitter_axes = kwds.pop('jitter_axes', axes)
+            jitter_bins = kwds.pop('jitter_bins', nbins)
+            jitter_amplitude = kwds.pop('jitter_amplitude', 0.5*np.ones(len(jitter_axes)))
+            jitter_ranges = kwds.pop('jitter_ranges', ranges)
+
+            # Add jitter to the specified dimensions of the data
+            for jb, jax, jamp, jr in zip(jitter_bins, jitter_axes, jitter_amplitude, jitter_ranges):
+
+                sz = self.hdfdict[jax].size
+                # Calculate the bar size of the histogram in every dimension
+                binsize = abs(jr[0] - jr[1])/jb
+                self.hdfdict[jax] = self.hdfdict[jax].astype('float32')
+                # Jitter as random uniformly distributed noise (W. S. Cleveland)
+                self.hdfdict[jax] += jamp * binsize * np.random.uniform(low=-1,
+                                        high=1, size=sz).astype('float32')
+
+        # Stack up data from unbinned axes
+        data_unbinned = np.stack((self.hdfdict[ax] for ax in axes), axis=1)
+        self.hdfdict = {}
+
+        # Compute binned data locally
+        self.histdict['binned'], ax_vals = numba_histogramdd(data_unbinned,
+                                    bins=self.bincounts, ranges=self.binranges)
+        self.histdict['binned'] = self.histdict['binned'].astype('float32')
+
+        del data_unbinned
+
+        for iax, ax in enumerate(axes):
+            if histcoord == 'midpoint':
+                ax_edge = ax_vals[iax]
+                ax_midpoint = (ax_edge[1:] + ax_edge[:-1])/2
+                self.histdict[ax] = ax_midpoint
+            elif histcoord == 'edge':
+                self.histdict[ax] = ax_vals[iax]
+
+        if ret == 'dict':
+            return self.histdict
+        elif ret == 'histogram':
+            histogram = self.histdict.pop('binned')
+            self.axesdict = self.histdict.copy()
+            self.histdict = {}
+            return histogram
+        elif ret == False:
+            return
+
+    def updateHistogram(self, axes=None, sliceranges=None, ret=False):
+        """
+        Update the dimensional sizes of the binning results.
+        """
+
+        # Input axis order to binning axes order
+        binaxes = np.asarray(self.binaxes)
+        seqs = [np.where(ax == binaxes)[0][0] for ax in axes]
+
+        for seq, ax, rg in zip(seqs, axes, sliceranges):
+            # Update the lengths of binning axes
+            seq = np.where(ax == binaxes)[0][0]
+            self.histdict[ax] = self.histdict[ax][rg[0]:rg[1]]
+
+            # Update the binned histogram
+            tempmat = np.moveaxis(self.histdict['binned'], seq, 0)[rg[0]:rg[1],...]
+            self.histdict['binned'] = np.moveaxis(tempmat, 0, seq)
+
+        if ret:
+            return self.histdict
+
+    def saveHistogram(self, dictname='histdict', form='h5', save_addr='./histogram', **kwds):
+        """
+        Save binned histogram and the axes. See ``mpes.fprocessing.saveDict()``.
+        """
+
+        try:
+            saveDict(processor=self, dictname=dictname, form=form, save_addr=save_addr, **kwds)
+        except:
+            raise Exception('Saving histogram was unsuccessful!')
+
+    def saveParameters(self, form='h5', save_addr='./binning'):
+        """
+        Save all the attributes of the binning instance for later use
+        (e.g. binning axes, ranges, etc).
+
+        **Parameters**\n
+        form: str | 'h5'
+            File format to for saving the parameters ('h5'/'hdf5', 'mat').
+        save_addr: str | './binning'
+            The address for the to be saved file.
+        """
+
+        saveClassAttributes(self, form, save_addr)
+
+    def toSplitter(self):
+        """
+        Convert to an instance of hdf5Splitter.
+        """
+
+        return hdf5Splitter(f_addr=self.faddress)
+
+    def toBandStructure(self):
+        """
+        Convert to an instance of BandStructure.
+        """
+
+        pass
+
+
+def binPartition(partition, binaxes, nbins, binranges, jittered=False, jitter_params={}):
+    """ Bin the data within a file partition (e.g. dask dataframe).
+
+    **Parameters**\n
+    partition: dataframe partition
+        Partition of a dataframe.
+    binaxes: list
+        List of axes to bin.
+    nbins: list
+        Number of bins for each binning axis.
+    binranges: list
+        The range of each axis to bin.
+    jittered: bool | False
+        Option to include jittering in binning.
+    jitter_params: dict | {}
+        Parameters used to set jittering.
+
+    **Return**\n
+    hist_partition: ndarray
+        Histogram from the binning process.
+    """
+
+    if jittered:
+        # Add jittering to values
+        jitter_bins = jitter_params['jitter_bins']
+        jitter_axes = jitter_params['jitter_axes']
+        jitter_amplitude = jitter_params['jitter_amplitude']
+        jitter_ranges = jitter_params['jitter_ranges']
+        jitter_type = jitter_params['jitter_type']
+
+        for jb, jax, jamp, jr in zip(jitter_bins, jitter_axes, jitter_amplitude, jitter_ranges):
+            # Calculate the bar size of the histogram in every dimension
+            binsize = abs(jr[0] - jr[1])/jb
+            # Jitter as random uniformly distributed noise (W. S. Cleveland)
+            applyJitter(partition, amp=jamp*binsize, col=jax, type=jitter_type)
+
+    cols = partition.columns
+    # Locate columns for binning operation
+    binColumns = [cols.get_loc(binax) for binax in binaxes]
+    vals = partition.values[:, binColumns]
+
+    hist_partition, _ = np.histogramdd(vals, bins=nbins, range=binranges)
+
+    return hist_partition
+
+def binPartition_numba(partition, binaxes, nbins, binranges, jittered=False, jitter_params={}):
+    """ Bin the data within a file partition (e.g. dask dataframe).
+
+    :Parameters:
+        partition : dataframe partition
+            Partition of a dataframe.
+        binaxes : list
+            List of axes to bin.
+        nbins : list
+            Number of bins for each binning axis.
+        binranges : list
+            The range of each axis to bin.
+        jittered : bool | False
+            Option to include jittering in binning.
+        jitter_params : dict | {}
+            Parameters used to set jittering.
+
+    :Return:
+        hist_partition : ndarray
+            Histogram from the binning process.
+    """
+
+    if jittered:
+        # Add jittering to values
+        jitter_bins = jitter_params['jitter_bins']
+        jitter_axes = jitter_params['jitter_axes']
+        jitter_amplitude = jitter_params['jitter_amplitude']
+        jitter_ranges = jitter_params['jitter_ranges']
+        jitter_type = jitter_params['jitter_type']
+
+        colsize = partition[jitter_axes[0]].size
+        if (jitter_type == 'uniform'):
+            jitter = np.random.uniform(low=-1, high=1, size=colsize)
+        elif (jitter_type == 'normal'):
+            jitter = np.random.standard_normal(size=colsize)
+        else:
+            jitter = 0
+
+        for jb, jax, jamp, jr in zip(jitter_bins, jitter_axes, jitter_amplitude, jitter_ranges):
+            # Calculate the bar size of the histogram in every dimension
+            binsize = abs(jr[0] - jr[1])/jb
+            # Apply same jitter to all columns to save time
+            partition[jax] += jamp*binsize*jitter
+
+    cols = partition.columns
+    # Locate columns for binning operation
+    binColumns = [cols.get_loc(binax) for binax in binaxes]
+    vals = partition.values[:, binColumns]
+
+    hist_partition, _ = numba_histogramdd(vals, bins=nbins, ranges=binranges)
+
+    return hist_partition
+
+
+
+
+def binDataframe(df, ncores=N_CPU, axes=None, nbins=None, ranges=None,
+                binDict=None, pbar=True, jittered=True, pbenv='classic', **kwds):
+    """
+    Calculate multidimensional histogram from columns of a dask dataframe.
+    Prof. Yves Acremann's method.
+
+    **Paramters**\n
+    axes: (list of) strings | None
+        Names the axes to bin.
+    nbins: (list of) int | None
+        Number of bins along each axis.
+    ranges: (list of) tuples | None
+        Ranges of binning along every axis.
+    binDict: dict | None
+        Dictionary with specifications of axes, nbins and ranges. If binDict
+        is not None. It will override the specifications from other arguments.
+    pbar: bool | True
+        Option to display a progress bar.
+    pbenv: str | 'classic'
+        Progress bar environment ('classic' for generic version and
+        'notebook' for notebook compatible version).
+    jittered: bool | True
+        Option to add histogram jittering during binning.
+    **kwds: keyword arguments
+        See keyword arguments in ``mpes.fprocessing.hdf5Processor.localBinning()``.
+
+    :Return:
+        histdict : dict
+            Dictionary containing binned data and the axes values (if ``ret = True``).
+    """
+
+    histdict = {}
+    partitionResults = [] # Partition-level results
+    tqdm = u.tqdmenv(pbenv)
+
+    # Add jitter to all the partitions before binning
+    if jittered:
+        # Retrieve parameters for histogram jittering, the ordering of the jittering
+        # parameters is the same as that for the binning
+        jitter_axes = kwds.pop('jitter_axes', axes)
+        jitter_bins = kwds.pop('jitter_bins', nbins)
+        jitter_amplitude = kwds.pop('jitter_amplitude', 0.5*np.ones(len(jitter_axes)))
+        jitter_ranges = kwds.pop('jitter_ranges', ranges)
+        jitter_type = jitter_params['jitter_type']
+
+        # Add jitter to the specified dimensions of the data
+        for jb, jax, jamp, jr in zip(jitter_bins, jitter_axes, jitter_amplitude, jitter_ranges):
+
+            # Calculate the bar size of the histogram in every dimension
+            binsize = abs(jr[0] - jr[1])/jb
+            # Jitter as random uniformly distributed noise (W. S. Cleveland)
+            df.map_partitions(applyJitter, amp=jamp*binsize, col=jax, type=jitter_type)
+
+    # Main loop for binning
+    for i in tqdm(range(0, df.npartitions, ncores), disable=not(pbar)):
+
+        coreTasks = [] # Core-level jobs
+        for j in range(0, ncores):
+
+            ij = i + j
+            if ij >= df.npartitions:
+                break
+
+            dfPartition = df.get_partition(ij) # Obtain dataframe partition
+            coreTasks.append(d.delayed(binPartition)(dfPartition, axes, nbins, ranges))
+
+        if len(coreTasks) > 0:
+            coreResults = d.compute(*coreTasks, **kwds)
+
+            # Combine all core results for a dataframe partition
+            partitionResult = np.zeros_like(coreResults[0])
+            for coreResult in coreResults:
+                partitionResult += coreResult
+
+            partitionResults.append(partitionResult)
+            # del partitionResult
+
+        del coreTasks
+
+    # Combine all partition results
+    fullResult = np.zeros_like(partitionResults[0])
+    for pr in partitionResults:
+        fullResult += np.nan_to_num(pr)
+
+    # Load into dictionary
+    histdict['binned'] = fullResult.astype('float32')
+    # Calculate axes values
+    for iax, ax in enumerate(axes):
+        axrange = ranges[iax]
+        histdict[ax] = np.linspace(axrange[0], axrange[1], nbins[iax])
+
+    return histdict
+
+
+def binDataframe_lean(df, ncores=N_CPU, axes=None, nbins=None, ranges=None,
+                binDict=None, pbar=True, jittered=True, pbenv='classic', **kwds):
+    """
+    Calculate multidimensional histogram from columns of a dask dataframe.
+
+    **Paramters**\n
+    axes: (list of) strings | None
+        Names the axes to bin.
+    nbins: (list of) int | None
+        Number of bins along each axis.
+    ranges: (list of) tuples | None
+        Ranges of binning along every axis.
+    binDict: dict | None
+        Dictionary with specifications of axes, nbins and ranges. If binDict
+        is not None. It will override the specifications from other arguments.
+    pbar: bool | True
+        Option to display a progress bar.
+    pbenv: str | 'classic'
+        Progress bar environment ('classic' for generic version and 'notebook' for notebook compatible version).
+    jittered: bool | True
+        Option to add histogram jittering during binning.
+    **kwds: keyword arguments
+        See keyword arguments in ``mpes.fprocessing.hdf5Processor.localBinning()``.
+
+    **Return**
+    histdict: dict
+        Dictionary containing binned data and the axes values (if ``ret = True``).
+    """
+
+    histdict = {}
+    fullResult = np.zeros(tuple(nbins)) # Partition-level results
+    tqdm = u.tqdmenv(pbenv)
+
+    # Construct jitter specifications
+    jitter_params = {}
+    if jittered:
+        # Retrieve parameters for histogram jittering, the ordering of the jittering
+        # parameters is the same as that for the binning
+        jaxes = kwds.pop('jitter_axes', axes)
+        jitter_params = {'jitter_axes': jaxes,
+                         'jitter_bins': kwds.pop('jitter_bins', nbins),
+                         'jitter_amplitude': kwds.pop('jitter_amplitude', 0.5*np.ones(len(jaxes))),
+                         'jitter_ranges': kwds.pop('jitter_ranges', ranges),
+                         'jitter_type': kwds.pop('jitter_type', 'normal')}
+
+    # Main loop for binning
+    for i in tqdm(range(0, df.npartitions, ncores), disable=not(pbar)):
+
+        coreTasks = [] # Core-level jobs
+        for j in range(0, ncores):
+
+            ij = i + j
+            if ij >= df.npartitions:
+                break
+
+            dfPartition = df.get_partition(ij) # Obtain dataframe partition
+            coreTasks.append(d.delayed(binPartition)(dfPartition, axes, nbins, ranges, jittered, jitter_params))
+
+        if len(coreTasks) > 0:
+            coreResults = d.compute(*coreTasks, **kwds)
+
+            # Combine all core results for a dataframe partition
+            partitionResult = reduce(_arraysum, coreResults)
+            fullResult += partitionResult
+            del partitionResult
+            del coreResults
+
+        del coreTasks
+
+    # Load into dictionary
+    histdict['binned'] = fullResult.astype('float32')
+    # Calculate axes values
+    for iax, ax in enumerate(axes):
+        axrange = ranges[iax]
+        histdict[ax] = np.linspace(axrange[0], axrange[1], nbins[iax])
+
+    return histdict
+
+def binDataframe_fast(df, ncores=N_CPU, axes=None, nbins=None, ranges=None,
+                binDict=None, pbar=True, jittered=True, pbenv='classic', jpart=True, **kwds):
+    """
+    Calculate multidimensional histogram from columns of a dask dataframe.
+
+    :Paramters:
+        axes : (list of) strings | None
+            Names the axes to bin.
+        nbins : (list of) int | None
+            Number of bins along each axis.
+        ranges : (list of) tuples | None
+            Ranges of binning along every axis.
+        binDict : dict | None
+            Dictionary with specifications of axes, nbins and ranges. If binDict
+            is not None. It will override the specifications from other arguments.
+        pbar : bool | True
+            Option to display a progress bar.
+        pbenv : str | 'classic'
+            Progress bar environment ('classic' for generic version and 'notebook' for notebook compatible version).
+        jittered : bool | True
+            Option to add histogram jittering during binning.
+        **kwds : keyword arguments
+            See keyword arguments in ``mpes.fprocessing.hdf5Processor.localBinning()``.
+
+    :Return:
+        histdict : dict
+            Dictionary containing binned data and the axes values (if ``ret = True``).
+    """
+
+    histdict = {}
+    fullResult = np.zeros(tuple(nbins)) # Partition-level results
+    tqdm = u.tqdmenv(pbenv)
+
+    # Construct jitter specifications
+    jitter_params = {}
+    if jittered:
+        # Retrieve parameters for histogram jittering, the ordering of the jittering
+        # parameters is the same as that for the binning
+        jaxes = kwds.pop('jitter_axes', axes)
+        jitter_params = {'jitter_axes': jaxes,
+                         'jitter_bins': kwds.pop('jitter_bins', nbins),
+                         'jitter_amplitude': kwds.pop('jitter_amplitude', 0.5*np.ones(len(jaxes))),
+                         'jitter_ranges': kwds.pop('jitter_ranges', ranges),
+                         'jitter_type': kwds.pop('jitter_type', 'normal')}
+
+    # limit multithreading in worker threads
+    nthreads_per_worker = kwds.pop('nthreads_per_worker', 4)
+    threadpool_api = kwds.pop('threadpool_api', 'blas')
+    with threadpool_limits(limits=nthreads_per_worker, user_api=threadpool_api):
+        # Main loop for binning
+        for i in tqdm(range(0, df.npartitions, ncores), disable=not(pbar)):
+
+            coreTasks = [] # Core-level jobs
+            for j in range(0, ncores):
+
+                ij = i + j
+                if ij >= df.npartitions:
+                    break
+
+                dfPartition = df.get_partition(ij) # Obtain dataframe partition
+                coreTasks.append(d.delayed(binPartition)(dfPartition, axes, nbins, ranges, jittered, jitter_params))
+
+            if len(coreTasks) > 0:
+                coreResults = d.compute(*coreTasks, **kwds)
+
+                combineTasks = []
+                for j in range(0, ncores):
+                    combineParts = []
+                    # split results along the first dimension among worker threads
+                    for r in coreResults:
+                        combineParts.append(r[int(j*nbins[0]/ncores):int((j+1)*nbins[0]/ncores),...])
+
+                    combineTasks.append(d.delayed(reduce)(_arraysum, combineParts))
+
+                combineResults = d.compute(*combineTasks, **kwds)
+
+                # Directly fill into target array. This is much faster than the (not so parallel) reduce/concatenation used before, and uses less memory.
+                for j in range(0, ncores):
+                    fullResult[int(j*nbins[0]/ncores):int((j+1)*nbins[0]/ncores),...] += combineResults[j]
+
+                del combineParts
+                del combineTasks
+                del combineResults
+                del coreResults
+
+            del coreTasks
+
+    # Load into dictionary
+    histdict['binned'] = fullResult.astype('float32')
+    # Calculate axes values
+    for iax, ax in enumerate(axes):
+        axrange = ranges[iax]
+        histdict[ax] = np.linspace(axrange[0], axrange[1], nbins[iax])
+
+    return histdict
+
+def binDataframe_numba(df, ncores=N_CPU, axes=None, nbins=None, ranges=None,
+                binDict=None, pbar=True, jittered=True, pbenv='classic', jpart=True, **kwds):
+    """
+    Calculate multidimensional histogram from columns of a dask dataframe.
+
+    :Paramters:
+        axes : (list of) strings | None
+            Names the axes to bin.
+        nbins : (list of) int | None
+            Number of bins along each axis.
+        ranges : (list of) tuples | None
+            Ranges of binning along every axis.
+        binDict : dict | None
+            Dictionary with specifications of axes, nbins and ranges. If binDict
+            is not None. It will override the specifications from other arguments.
+        pbar : bool | True
+            Option to display a progress bar.
+        pbenv : str | 'classic'
+            Progress bar environment ('classic' for generic version and 'notebook' for notebook compatible version).
+        jittered : bool | True
+            Option to add histogram jittering during binning.
+        **kwds : keyword arguments
+            See keyword arguments in ``mpes.fprocessing.hdf5Processor.localBinning()``.
+
+    :Return:
+        histdict : dict
+            Dictionary containing binned data and the axes values (if ``ret = True``).
+    """
+
+    histdict = {}
+    fullResult = np.zeros(tuple(nbins)) # Partition-level results
+    tqdm = u.tqdmenv(pbenv)
+
+    # Construct jitter specifications
+    jitter_params = {}
+    if jittered:
+        # Retrieve parameters for histogram jittering, the ordering of the jittering
+        # parameters is the same as that for the binning
+        jaxes = kwds.pop('jitter_axes', axes)
+        jitter_params = {'jitter_axes': jaxes,
+                         'jitter_bins': kwds.pop('jitter_bins', nbins),
+                         'jitter_amplitude': kwds.pop('jitter_amplitude', 0.5*np.ones(len(jaxes))),
+                         'jitter_ranges': kwds.pop('jitter_ranges', ranges),
+                         'jitter_type': kwds.pop('jitter_type', 'normal')}
+
+    # limit multithreading in worker threads
+    nthreads_per_worker = kwds.pop('nthreads_per_worker', 4)
+    threadpool_api = kwds.pop('threadpool_api', 'blas')
+    with threadpool_limits(limits=nthreads_per_worker, user_api=threadpool_api):
+        # Main loop for binning
+        for i in tqdm(range(0, df.npartitions, ncores), disable=not(pbar)):
+
+            coreTasks = [] # Core-level jobs
+            for j in range(0, ncores):
+
+                ij = i + j
+                if ij >= df.npartitions:
+                    break
+
+                dfPartition = df.get_partition(ij) # Obtain dataframe partition
+                coreTasks.append(d.delayed(binPartition_numba)(dfPartition, axes, nbins, ranges, jittered, jitter_params))
+
+            if len(coreTasks) > 0:
+                coreResults = d.compute(*coreTasks, **kwds)
+
+                combineTasks = []
+                for j in range(0, ncores):
+                    combineParts = []
+                    # split results along the first dimension among worker threads
+                    for r in coreResults:
+                        combineParts.append(r[int(j*nbins[0]/ncores):int((j+1)*nbins[0]/ncores),...])
+
+                    combineTasks.append(d.delayed(reduce)(_arraysum, combineParts))
+
+                combineResults = d.compute(*combineTasks, **kwds)
+
+                # Directly fill into target array. This is much faster than the (not so parallel) reduce/concatenation used before, and uses less memory.
+                for j in range(0, ncores):
+                    fullResult[int(j*nbins[0]/ncores):int((j+1)*nbins[0]/ncores),...] += combineResults[j]
+
+                del combineParts
+                del combineTasks
+                del combineResults
+                del coreResults
+
+            del coreTasks
+
+    # Load into dictionary
+    histdict['binned'] = fullResult.astype('float32')
+    # Calculate axes values
+    for iax, ax in enumerate(axes):
+        axrange = ranges[iax]
+        histdict[ax] = np.linspace(axrange[0], axrange[1], nbins[iax])
+
+    return histdict
+
+def applyJitter(df, amp, col, type):
+    """ Add jittering to a dataframe column.
+
+    **Parameters**\n
+    df: dataframe
+        Dataframe to add noise/jittering to.
+    amp: numeric
+        Amplitude scaling for the jittering noise.
+    col: str
+        Name of the column to add jittering to.
+
+    **Return**\n
+        Uniformly distributed noise vector with specified amplitude and size.
+    """
+
+    colsize = df[col].size
+    if (type == 'uniform'):
+        # Uniform Jitter distribution
+        df[col] += amp*np.random.uniform(low=-1, high=1, size=colsize)
+    elif (type == 'normal'):
+        # Normal Jitter distribution works better for non-linear transformations and jitter sizes that don't match the original bin sizes
+        df[col] += amp*np.random.standard_normal(size=colsize)
+
+
+class hdf5Splitter(hdf5Reader):
+    """
+    Class to split large hdf5 files.
+    """
+
+    def __init__(self, f_addr, **kwds):
+
+        self.faddress = f_addr
+        self.splitFilepaths = []
+        super().__init__(f_addr=self.faddress, **kwds)
+
+    @d.delayed
+    def _split_file(self, idx, save_addr, namestr):
+        """ Split file generator.
+        """
+
+        evmin, evmax = self.eventList[idx], self.eventList[idx+1]
+        fpath = save_addr + namestr + str(idx+1) + '.h5'
+
+        # Use context manager to open hdf5 file
+        with File(fpath, 'w') as fsp:
+
+            # Copy the attributes
+            for attr, attrval in self.attrs.items():
+                fsp.attrs[attr] = attrval
+
+            # Copy the segmented groups and their attributes
+            for gp in self.groupNames:
+                #self.copy(gn, fsp[gn])
+                fsp.create_dataset(gp, data=self.readGroup(self, gp, amin=evmin, amax=evmax))
+                for gattr, gattrval in self[gp].attrs.items():
+                    fsp[gp].attrs[gattr] = gattrval
+
+        return(fpath)
+
+    def split(self, nsplit, save_addr='./', namestr='split_',
+                split_group='Stream_0', pbar=False):
+        """
+        Split and save an hdf5 file.
+
+        **Parameters**\n
+        nsplit: int
+            Number of split files.
+        save_addr: str | './'
+            Directory to store the split files.
+        namestr: str | 'split_'
+            Additional namestring attached to the front of the filename.
+        split_group: str | 'Stream_0'
+            Name of the example group to split for file length reference.
+        pbar: bool | False
+            Enable (when True)/Disable (when False) the progress bar.
+        """
+
+        nsplit = int(nsplit)
+        self.splitFilepaths = [] # Refresh the path when re-splitting
+        self.eventLen = self[split_group].size
+        self.eventList = np.linspace(0, self.eventLen, nsplit+1, dtype='int')
+        tasks = []
+
+        # Distributed file splitting
+        for isp in range(nsplit):
+
+            tasks.append(self._split_file(isp, save_addr, namestr))
+
+        if pbar:
+            with ProgressBar():
+                self.splitFilepaths = d.compute(*tasks)
+        else:
+            self.splitFilepaths = d.compute(*tasks)
+
+    def subset(self, file_id):
+        """
+        Spawn an instance of hdf5Processor from a specified split file.
+        """
+
+        if self.splitFilepaths:
+            return hdf5Processor(f_addr=self.splitFilepaths[file_id])
+
+        else:
+            raise ValueError("No split files are present.")
+
+    def toProcessor(self):
+        """
+        Change to an hdf5Processor instance.
+        """
+
+        return hdf5Processor(f_addr=self.faddress)
+
+
+def readDataframe(folder=None, files=None, ftype='parquet', timeStamps=False, **kwds):
+    """ Read stored files from a folder into a dataframe.
+
+    **Parameters**\n
+    folder, files: str, list/tuple | None, None
+        Folder path of the files or a list of file paths. The folder path has
+        the priority such that if it's specified, the specified files will be ignored.
+    ftype: str | 'parquet'
+        File type to read ('h5' or 'hdf5', 'parquet', 'json', 'csv', etc).
+        If a folder path is given, all files of the specified type are read
+        into the dataframe in the reading order.
+    **kwds: keyword arguments
+        See the keyword arguments for the specific file parser in ``dask.dataframe`` module.
+
+    **Return**\n
+        Dask dataframe read from specified files.
+    """
+
+    # ff (folder or files) is a folder or a list/tuple of files
+    if folder is not None:
+        ff = folder
+        files = g.glob(folder + '/*.' + ftype)
+
+    elif folder is None:
+        if files is not None:
+            ff = files # List of file paths
+        else:
+            raise ValueError('Either the folder or file path should be provided!')
+
+    if ftype == 'parquet':
+        return ddf.read_parquet(ff, **kwds)
+
+    elif ftype in ('h5', 'hdf5'):
+
+        # Read a file to parse the file structure
+        test_fid = kwds.pop('test_fid', 0)
+        test_proc = hdf5Processor(files[test_fid])
+        gnames = kwds.pop('group_names', test_proc.getGroupNames(wexpr='Stream'))
+        colNames = test_proc.name2alias(gnames)
+
+        if timeStamps == True:
+            colNames.append('timeStamps')
+
+        test_array = test_proc.summarize(form='darray', groupnames=gnames, timeStamps=timeStamps, ret=True).compute()
+
+        # Delay-read all files
+        arrays = [da.from_delayed(hdf5Processor(f).summarize(form='darray', groupnames=gnames, timeStamps=timeStamps, ret=True),
+                dtype=test_array.dtype, shape=(test_array.shape[0], np.nan)) for f in files]
+        array_stack = da.concatenate(arrays, axis=1).T
+
+        # if rechunksz is not None:
+        #     array_stack = array_stack.rechunk(rechunksz)
+
+        return ddf.from_dask_array(array_stack, columns=colNames)
+
+    elif ftype == 'json':
+        return ddf.read_json(ff, **kwds)
+
+    elif ftype == 'csv':
+        return ddf.read_csv(ff, **kwds)
+
+    else:
+        try:
+            return ddf.read_table(ff, **kwds)
+        except:
+            raise Exception('The file format cannot be understood!')
+
+
+class dataframeProcessor(MapParser):
+    """
+    Processs the parquet file converted from single events data.
+    """
+
+    def __init__(self, datafolder, paramfolder='', datafiles=[],\
+                 ncores=None, aperture_config=aperture_dict, lens_config=lens_mode_dict):
+
+        self.datafolder = datafolder
+        self.paramfolder = paramfolder
+        self.datafiles = datafiles
+        self.histogram = None
+        self.histdict = {}
+        self.npart = 0
+        self.config = {
+            "aperture": {**aperture_config},
+            "lens_mode": {**lens_config}
+        }
+        self.metadata = {}
+
+        # Instantiate the MapParser class (contains parameters related to binning and image transformation)
+        super().__init__(file_sorting=False, folder=paramfolder)
+
+        if (ncores is None) or (ncores > N_CPU) or (ncores < 0):
+            #self.ncores = N_CPU
+            # Change the default to use 20 cores, as the speedup is small above
+            self.ncores = min(20,N_CPU)
+        else:
+            self.ncores = int(ncores)
+
+    @property
+    def nrow(self):
+        """ Number of rows in the distributed dataframe.
+        """
+
+        return len(self.edf.index)
+
+    @property
+    def ncol(self):
+        """ Number of columns in the distrbuted dataframe.
+        """
+
+        return len(self.edf.columns)
+
+    def read(self, source='folder', ftype='parquet', fids=[], update='', timeStamps=False, **kwds):
+        """ Read into distributed dataframe.
+
+        **Parameters*8\n
+        source: str | 'folder'
+            Source of the file readout.
+            :'folder': Read from the provided data folder.
+            :'files': Read from the provided list of file addresses.
+        ftype: str | 'parquet'
+            Type of file to read into dataframe ('h5' or 'hdf5', 'parquet', 'json', 'csv').
+        fids: list | []
+            IDs of the files to be selected (see ``mpes.base.FileCollection.select()``).
+            Specify 'all' to read all files of the given file type.
+        update: str | ''
+            File selection update option (see ``mpes.base.FileCollection.select()``).
+        **kwds: keyword arguments
+            See keyword arguments in ``mpes.readDataframe()``.
+        """
+
+        # Create the single-event dataframe
+        if source == 'folder':
+            # gather files first to get a sorted list.
+            self.gather(folder=self.datafolder, identifier=r'/*.'+ftype, file_sorting=True)
+            self.datafiles = self.files
+            self.edf = readDataframe(files=self.datafiles, ftype=ftype, timeStamps=timeStamps, **kwds)
+
+        elif source == 'files':
+            if len(self.datafiles) > 0: # When filenames are specified
+                self.edf = readDataframe(folder=None, files=self.datafiles, ftype=ftype, timeStamps=timeStamps, **kwds)
+            else:
+                # When only the datafolder address is given but needs to read partial files,
+                # first gather files from the folder, then select files and read into dataframe
+                self.gather(folder=self.datafolder, identifier=r'/*.'+ftype, file_sorting=True)
+
+                if len(fids) == 0:
+                    print('Nothing is read since no file IDs (fids) is specified!')
+                    self.datafiles = self.select(ids=fids, update='', ret='selected')
+                elif fids == 'all':
+                    self.datafiles = self.select(ids=list(range(len(self.files))), update='', ret='selected')
+                else:
+                    self.datafiles = self.select(ids=fids, update='', ret='selected')
+
+                self.edf = readDataframe(files=self.datafiles, ftype=ftype, timeStamps=timeStamps, **kwds)
+
+        self.npart = self.edf.npartitions
+
+    def _addBinners(self, axes=None, nbins=None, ranges=None, binDict=None):
+        """ Construct the binning parameters within an instance.
+        """
+
+        # Use information specified in binDict, ignore others
+        if binDict is not None:
+            try:
+                self.binaxes = list(binDict['axes'])
+                self.nbinaxes = len(self.binaxes)
+                self.bincounts = binDict['nbins']
+                self.binranges = binDict['ranges']
+            except:
+                pass # No action when binDict is not specified
+        # Use information from other specified parameters if binDict is not given
+        else:
+            self.binaxes = list(axes)
+            self.nbinaxes = len(self.binaxes)
+
+            # Collect the number of bins
+            try: # To have the same number of bins on all axes
+                self.bincounts = int(nbins)
+            except: # To have different number of bins on each axis
+                self.bincounts = list(map(int, nbins))
+
+            self.binranges = ranges
+
+        # Construct binning steps
+        self.binsteps = []
+        for bc, (lrange, rrange) in zip(self.bincounts, self.binranges):
+            self.binsteps.append((rrange - lrange) / bc)
+
+    # Column operations
+    def appendColumn(self, colnames, colvals):
+        """ Append columns to dataframe.
+
+        **Parameters**\n
+        colnames: list/tuple
+            New column names.
+        colvals: numpy array/list
+            Entries of the new columns.
+        """
+
+        colnames = list(colnames)
+        colvals = [colvals]
+        ncn = len(colnames)
+        ncv = len(colvals)
+
+        if ncn != ncv:
+            errmsg = 'The names and values of the columns need to have the same dimensions.'
+            raise ValueError(errmsg)
+
+        else:
+            for cn, cv in zip(colnames, colvals):
+                self.edf = self.edf.assign(**{cn:ddf.from_array(cv)})
+
+    def deleteColumn(self, colnames):
+        """ Delete columns.
+
+        **Parameters**\n
+        colnames: str/list/tuple
+            List of column names to be dropped.
+        """
+
+        self.edf = self.edf.drop(colnames, axis=1)
+
+    def applyFilter(self, colname, lb=-np.inf, ub=np.inf, update='replace', ret=False):
+        """ Application of bound filters to a specified column (can be used consecutively).
+
+        **Parameters**\n
+        colname: str
+            Name of the column to filter.
+        lb, ub: numeric, numeric | -infinity, infinity
+            The lower and upper bounds used in the filtering.
+        update: str | 'replace'
+            Update option for the filtered dataframe.
+        ret: bool | False
+            Return option for the filtered dataframe.
+        """
+
+        if ret == True:
+            return self.edf[(self.edf[colname] > lb) & (self.edf[colname] < ub)]
+
+        if update == 'replace':
+            self.edf = self.edf[(self.edf[colname] > lb) & (self.edf[colname] < ub)]
+
+    def columnApply(self, mapping, rescolname, **kwds):
+        """ Apply a user-defined function (e.g. partial function) to an existing column.
+
+        **Parameters**\n
+        mapping: function
+            Function to apply to the column.
+        rescolname: str
+            Name of the resulting column.
+        **kwds: keyword arguments
+            Keyword arguments of the user-input mapping function.
+        """
+
+        self.edf[rescolname] = mapping(**kwds)
+
+
+    def mapColumn(self, mapping, *args, **kwds):
+        """ Apply a dataframe-partition based mapping function to an existing column.
+
+        **Parameters**\n
+        oldcolname: str
+            The name of the column to use for computation.
+        mapping: function
+            Functional map to apply to the values of the old column. Takes the data frame as first argument. Further arguments are passed by **kwds
+        newcolname: str | 'Transformed'
+            New column name to be added to the dataframe.
+        args: tuple | ()
+            Additional arguments of the functional map.
+        update: str | 'append'
+            Updating option.
+            'append' = append to the current dask dataframe as a new column with the new column name.
+            'replace' = replace the values of the old column.
+        **kwds: keyword arguments
+            Additional arguments for the ``dask.dataframe.apply()`` function.
+        """
+
+        self.edf = self.edf.map_partitions(mapping, *args, **kwds)
+
+
+    def transformColumn(self, oldcolname, mapping, newcolname='Transformed',
+                        args=(), update='append', **kwds):
+        """ Apply a simple function to an existing column.
+
+        **Parameters**\n
+        oldcolname: str
+            The name of the column to use for computation.
+        mapping: function
+            Functional map to apply to the values of the old column.
+        newcolname: str | 'Transformed'
+            New column name to be added to the dataframe.
+        args: tuple | ()
+            Additional arguments of the functional map.
+        update: str | 'append'
+            Updating option.
+            'append' = append to the current dask dataframe as a new column with the new column name.
+            'replace' = replace the values of the old column.
+        **kwds: keyword arguments
+            Additional arguments for the ``dask.dataframe.apply()`` function.
+        """
+
+        if update == 'append':
+            self.edf[newcolname] = self.edf[oldcolname].apply(mapping, args=args, meta=('x', 'f8'), **kwds)
+        elif update == 'replace':
+            self.edf[oldcolname] = self.edf[oldcolname].apply(mapping, args=args, meta=('x', 'f8'), **kwds)
+
+    def transformColumn2D(self, map2D, X, Y, **kwds):
+        """ Apply a mapping simultaneously to two dimensions.
+
+        **Parameters**\n
+        map2D: function
+            2D mapping function.
+        X, Y: series, series
+            The two columns of the dataframe to apply mapping to.
+        **kwds: keyword arguments
+            Additional arguments for the 2D mapping function.
+        """
+
+        newX = kwds.pop('newX', X)
+        newY = kwds.pop('newY', Y)
+
+        self.edf[newX], self.edf[newY] = map2D(self.edf[X], self.edf[Y], **kwds)
+
+    def applyECorrection(self, type, **kwds):
+        """ Apply correction to the time-of-flight (TOF) axis of single-event data.
+
+        **Parameters**\n
+        type: str
+            Type of correction to apply to the TOF axis.
+        **kwds: keyword arguments
+            Additional parameters to use for the correction.
+            :corraxis: str | 't'
+                String name of the axis to correct.
+            :center: list/tuple | (650, 650)
+                Image center pixel positions in (row, column) format.
+            :amplitude: numeric | -1
+                Amplitude of the time-of-flight correction term
+                (negative sign meaning subtracting the curved wavefront).
+            :d: numeric | 0.9
+                Field-free drift distance.
+            :t0: numeric | 0.06
+                Time zero position corresponding to the tip of the valence band.
+            :gam: numeric
+                Linewidth value for correction using a 2D Lorentz profile.
+            :sig: numeric
+                Standard deviation for correction using a 2D Gaussian profile.
+            :gam2: numeric
+                Linewidth value for correction using an asymmetric 2D Lorentz profile, X-direction.
+            :amplitude2: numeric
+                Amplitude value for correction using an asymmetric 2D Lorentz profile, X-direction.
+        """
+
+        corraxis = kwds.pop('corraxis', 't')
+        ycenter, xcenter = kwds.pop('center', (650, 650))
+        amplitude = kwds.pop('amplitude', -1)
+
+        if type == 'spherical':
+            d = kwds.pop('d', 0.9)
+            t0 = kwds.pop('t0', 0.06)
+            self.edf[corraxis] += (np.sqrt(1 + ((self.edf['X'] - xcenter)**2 +\
+                            (self.edf['Y'] - ycenter)**2)/d**2) - 1) * t0 * amplitude
+
+        elif type == 'Lorentzian':
+            gam = kwds.pop('gamma', 300)
+            self.edf[corraxis] += amplitude/(gam * np.pi) * (gam**2 / ((self.edf['X'] -\
+                        xcenter)**2 + (self.edf['Y'] - ycenter)**2 + gam**2))
+
+        elif type == 'Gaussian':
+            sig = kwds.pop('sigma', 300)
+            self.edf[corraxis] += amplitude/np.sqrt(2*np.pi*sig**2) *\
+                np.exp(-((self.edf['X'] - xcenter)**2 + (self.edf['Y'] - ycenter)**2) / (2*sig**2))
+
+        elif type == 'Lorentzian_asymmetric':
+            gam = kwds.pop('gamma', 300)
+            gam2 = kwds.pop('gamma2', 300)
+            amplitude2 = kwds.pop('amplitude2', -1)
+            self.edf[corraxis] += amplitude/(gam * np.pi) * (gam**2 / ((self.edf['Y'] - ycenter)**2 + gam**2))
+            self.edf[corraxis] += amplitude2/(gam2 * np.pi) * (gam2**2 / ((self.edf['X'] - xcenter)**2 + gam2**2))
+
+        else:
+            raise NotImplementedError
+
+    def applyKCorrection(self, X='X', Y='Y', newX='Xm', newY='Ym', type='mattrans', **kwds):
+        """ Calculate and replace the X and Y values with their distortion-corrected version.
+        This method can be reused.
+
+        **Parameters**\n
+        X, Y: str, str | 'X', 'Y'
+            Labels of the columns before momentum distortion correction.
+        newX, newY: str, str | 'Xm', 'Ym'
+            Labels of the columns after momentum distortion correction.
+        """
+
+        if type == 'mattrans': # Apply matrix transform
+            if ('warping' in kwds):
+                self.warping = kwds.pop('warping')
+                self.transformColumn2D(map2D=b.perspectiveTransform, X=X, Y=Y, newX=newX, newY=newY, M=self.warping, **kwds)
+            else:
+                self.transformColumn2D(map2D=self.wMap, X=X, Y=Y, newX=newX, newY=newY, **kwds)
+                self.transformColumn2D(map2D=self.wMap, X=X, Y=Y, newX=newX, newY=newY, **kwds)
+        elif type == 'tps':
+            self.transformColumn2D(map2D=self.wMap, X=X, Y=Y, newX=newX, newY=newY, **kwds)
+        elif type == 'tps_matrix':
+            if ('dfield' in kwds):
+                self.dfield = kwds.pop('dfield')
+                self.mapColumn(b.dfieldapply, self.dfield, X=X, Y=Y, newX=newX, newY=newY)
+            elif ('rdeform_field' in kwds and 'cdeform_field' in kwds):
+                rdeform_field = kwds.pop('rdeform_field')
+                cdeform_field = kwds.pop('cdeform_field')
+                print('Calculating inverse Deformation Field, might take a moment...')
+                self.dfield = b.generateDfield(rdeform_field, cdeform_field)
+                self.mapColumn(b.dfieldapply, self.dfield, X=X, Y=Y, newX=newX, newY=newY)
+            else:
+                print('Not implemented.')
+
+    def appendKAxis(self, x0, y0, X='X', Y='Y', newX='kx', newY='ky', **kwds):
+        """ Calculate and append the k axis coordinates (kx, ky) to the events dataframe.
+        This method can be reused.
+        """
+
+        if ('fr' in kwds and 'fc' in kwds):
+            self.fr = kwds.pop('fr')
+            self.fc = kwds.pop('fc')
+            self.transformColumn2D(map2D=b.detrc2krc, X=X, Y=Y, newX=newX, newY=newY, r0=x0, c0=y0, fr=self.fr, fc=self.fc, **kwds)
+
+        else:
+            self.transformColumn2D(map2D=self.kMap, X=X, Y=Y, newX=newX, newY=newY, r0=x0, c0=y0, **kwds)
+
+    def appendEAxis(self, E0, **kwds):
+        """ Calculate and append the E axis to the events dataframe.
+        This method can be reused.
+
+        **Parameter**\n
+        E0: numeric
+            Time-of-flight offset.
+        """
+
+        t = kwds.pop('t', self.edf['t'].astype('float64'))
+
+        if ('t0' in kwds) and ('d' in kwds):
+            self.ecalib_t0 = kwds.pop('t0')
+            self.ecalib_d = kwds.pop('d')
+            self.columnApply(mapping=b.tof2ev, rescolname="energy", E0=E0, d=self.ecalib_d, t0=self.ecalib_t0, t=t, **kwds)
+        elif ('a' in kwds):
+            self.poly_a = kwds.pop('a')
+            self.columnApply(mapping=b.tof2evpoly, rescolname='energy', E0=E0, a=self.poly_a, t=t, **kwds)
+        else:
+            self.columnApply(mapping=self.EMap, rescolname='energy', E0=E0, t=t, **kwds)
+
+    # Row operation
+    def appendRow(self, folder=None, df=None, ftype='parquet', **kwds):
+        """ Append rows read from other files to existing dataframe.
+
+        **Parameters**\n
+        folder: str | None
+            Folder directory for the files to append to the existing dataframe
+            (i.e. when appending parquet files).
+        df: dataframe | None
+            Dataframe to append to the exisitng dataframe.
+        ftype: str | 'parquet'
+            File type ('parquet', 'dataframe')
+        **kwds: keyword arguments
+            Additional arguments to submit to ``dask.dataframe.append()``.
+        """
+
+        if ftype == 'parquet':
+            return self.edf.append(self.read(folder), **kwds)
+        elif ftype == 'dataframe':
+            return self.edf.append(df, **kwds)
+        else:
+            raise NotImplementedError
+
+    def appendMarker(self, source_name='ADC', mapping=u.multithresh, marker_name='Marker',
+                    lower_bounds=[], upper_bounds=[], thresholds=[], update='append', **kwds):
+        """ Append markers to specific ranges in a source column. The mapping of the marker is usually
+        a piecewise defined function. This enables binning in nonequivalent steps as the next step.
+        """
+
+        if len(lower_bounds) == len(upper_bounds) == len(thresholds):
+            self.transformColumn(oldcolname=source_name, mapping=mapping, newcolname=marker_name,
+                    args=(lower_bounds, upper_bounds, thresholds), update=update, **kwds)
+        else:
+            raise ValueError('Length of the bounds and the thresholds should be the same!')
+
+    # Complex operation
+    def distributedBinning(self, axes, nbins, ranges, binDict=None, pbar=True,
+                            binmethod='numba', ret=False, **kwds):
+        """ Binning the dataframe to a multidimensional histogram.
+
+        **Parameters**\n
+        axes, nbins, ranges, binDict, pbar:
+            See ``mpes.fprocessing.binDataframe()``.
+        binmethod: str | 'numba'
+            Dataframe binning method ('original', 'lean', 'fast' and 'numba').
+        ret: bool | False
+            Option to return binning results as a dictionary.
+        **kwds: keyword arguments
+            See ``mpes.fprocessing.binDataframe()`` or ``mpes.fprocessing.binDataframe_lean()``
+        """
+
+        # Set up the binning parameters
+        self._addBinners(axes, nbins, ranges, binDict)
+        edf = kwds.pop('df', self.edf)
+        #self.edf = self.edf[amin:amax] # Select event range for binning
+
+        self.histdict = {}
+        if binmethod == 'original':
+            self.histdict = binDataframe(self.edf, ncores=self.ncores, axes=axes, nbins=nbins,
+                            ranges=ranges, binDict=binDict, pbar=pbar, **kwds)
+        elif binmethod == 'lean':
+            self.histdict = binDataframe_lean(self.edf, ncores=self.ncores, axes=axes, nbins=nbins,
+                            ranges=ranges, binDict=binDict, pbar=pbar, **kwds)
+        elif binmethod == 'fast':
+            self.histdict = binDataframe_fast(self.edf, ncores=self.ncores, axes=axes, nbins=nbins,
+                            ranges=ranges, binDict=binDict, pbar=pbar, **kwds)
+        elif binmethod == 'numba':
+            self.histdict = binDataframe_numba(self.edf, ncores=self.ncores, axes=axes, nbins=nbins,
+                            ranges=ranges, binDict=binDict, pbar=pbar, **kwds)
+
+        # clean up memory
+        gc.collect()
+
+        if ret:
+            return self.histdict
+
+    def gather_metadata(self, metadata_dict=None, mc=None, ec=None):
+        """ Gathers additional metadata from the source file and updates 
+        the existing metadata if provided.
+        Parameters:
+            metadata: Initial manual metadata (optional)
+            ec: Energy calibration object from the analysis routine in pre-processing
+            mc: Momentum calibration object from the analysis routine in pre-processing
+        Returns: xarray object containing the updated metadata 
+            
+        """
+        if metadata_dict is None:
+            metadata_dict = {}
+        print("Gathering metadata from different locations")
+        # Read events in with ms time stamps
+        print("Collecting time stamps...")
+
+        hf = hdf5Reader(self.datafiles[0])
+        group_dict = hf._assembleGroups(["msMarkers"], ret="dict", timeStamps=True)
+        tsFrom = group_dict["timeStamps"][0]
+        tsTo = os.path.getmtime(self.datafiles[-1])
+
+        metadata_dict['timing'] = {'acquisition_start': dt.datetime.utcfromtimestamp(tsFrom).replace(tzinfo=dt.timezone.utc).isoformat(),
+                            'acquisition_stop': dt.datetime.utcfromtimestamp(tsTo).replace(tzinfo=dt.timezone.utc).isoformat(),
+                            'acquisition_duration': int(tsTo - tsFrom),
+                            'collection_time': float(tsTo - tsFrom),
+                            }
+        # import meta data from data file
+        file0 = self.datafiles[0]
+        if 'file' not in metadata_dict:  # If already present, the value is assumed to be a dictionary
+            metadata_dict['file'] = {}
+        
+        print("Collecting lens voltages etc...")
+        with File(file0, 'r') as f:
+            for k,v in f.attrs.items():
+                k = k.replace("VSet", "V")
+                metadata_dict['file'][k] = v
+
+        metadata_dict['entry_identifier'] = self.datafolder
+
+        print("Collecting data from the EPICS archive...")
+        # Get metadata from Epics archive if not present already
+        filestart = dt.datetime.utcfromtimestamp(tsFrom).isoformat()
+        fileend = dt.datetime.utcfromtimestamp(tsTo).isoformat()
+        Epics_channels = ["KTOF:Lens:Extr:I", "trARPES:Carving:TEMP_RBV",
+                        "trARPES:XGS600:PressureAC:P_RD", "KTOF:Lens:UDLD:V", "KTOF:Lens:Sample:V",
+                        "KTOF:Apertures:m1.RBV", "KTOF:Apertures:m2.RBV", "KTOF:Apertures:m3.RBV"] + \
+                        [f"trARPES:Carving:{x}.RBV" for x in ['TRX','TRY','TRZ','THT','PHI','OMG']]
+        
+        channels_missing = set(Epics_channels)-set(metadata_dict['file'].keys())
+        for channel in channels_missing:
+            try:
+                req_str = "http://aa0.fhi-berlin.mpg.de:17668/retrieval/data/getData.json?pv=" + \
+                           channel + "&from=" + filestart + "Z&to=" + fileend + "Z"
+                req = urllib.request.urlopen(req_str)
+                data = json.load(req)
+                if data:
+                    vals = [x['val'] for x in data[0]['data']]
+                    metadata_dict['file'][f'{channel}'] = np.average(np.array(vals))
+                else:
+                    metadata_dict['file'][f'{channel}'] = np.nan
+                    print(f"Data for channel {channel} doesn't exist for time {filestart}")     
+            except urllib.error.HTTPError as e:
+                print(f"Incorrect URL for the archive channel {channel}. "
+                     "Make sure that the channel name and file start and end times are correct.")
+                print("Error code: ", e)
+            except urllib.error.URLError as e:
+                print(f"Cannot access the archive URL for channel {channel}. "
+                      f"Make sure that you are within the FHI network."
+                      f"Skipping over channels {channels_missing}.")
+                print("Error code: ", e)
+                break
+
+        # Meta data of the binning
+        print("Collecting metadata from the binning...")
+        if mc:
+            momentum_dict = copy.deepcopy(mc.__dict__)
+            momentum_dict['calibration']['coeffs'] = np.array(momentum_dict['calibration']['coeffs'])
+            momentum_dict['adjust_params']['center'] = np.array(momentum_dict['adjust_params']['center'])
+            momentum_dict['pcent'] = np.array(momentum_dict['pcent'])
+            # For registration metadata
+            momentum_dict['adjust_params']['x_vector'] = np.array([1., 0., 0.])
+            momentum_dict['adjust_params']['y_vector'] = np.array([0., 1., 0.])
+            momentum_dict['adjust_params']['angle_radians'] = momentum_dict['adjust_params']['angle']*np.pi/180
+            momentum_dict['adjust_params']['rotation_vector'] = np.array([0.,0.,1.])
+            momentum_dict['adjust_params']['offset'] = np.concatenate((momentum_dict['adjust_params']['center'],[0.]))
+            # For momentum calibration
+            momentum_dict['calibration']['scale_kx'] = momentum_dict['calibration']['coeffs'][0]
+            momentum_dict['calibration']['scale_ky'] = momentum_dict['calibration']['coeffs'][1]
+            momentum_dict['offset_kx'] = momentum_dict['BZcenter'][0]
+            momentum_dict['offset_ky'] = momentum_dict['BZcenter'][1]
+            momentum_dict['calibration']['axis_kx'] = momentum_dict['calibration']['axes'][0]
+            momentum_dict['calibration']['axis_ky'] = momentum_dict['calibration']['axes'][1]
+
+            # to reduce the size of h5 file
+            momentum_dict.pop('image')
+            momentum_dict['calibration'].pop('axes') 
+            momentum_dict['calibration'].pop('grid') 
+            momentum_dict.pop('slice')
+            momentum_dict.pop('slice_transformed')
+            momentum_dict.pop('splinewarp')
+            metadata_dict['momentum_correction'] = momentum_dict
+
+        if ec:
+            energy_dict = copy.deepcopy(ec.__dict__)
+            energy_dict.pop('pathcorr')
+            metadata_dict['energy_correction'] = energy_dict
+            
+        binning_dict = copy.copy(self.__dict__)  # Only works if the keys in root tree are deleted
+        binning_dict.pop('histdict') 
+        binning_dict.pop('dfield')
+        binning_dict.pop('edf')  # Deepcopy doesn't work because of edf data type
+        metadata_dict['binning'] = binning_dict
+
+        # To determine the timestamp in aperture_config
+        stamps = sorted(list(self.config["aperture"]) + [filestart])
+        filestart_index = stamps.index(filestart)
+        timestamp = stamps[filestart_index-1] 
+
+        # Aperture metadata
+        if 'instrument' not in metadata_dict.keys():
+            metadata_dict['instrument'] = {'analyzer':{}}
+        metadata_dict['instrument']['analyzer']['fa_shape'] = "circle"
+        metadata_dict['instrument']['analyzer']['ca_shape'] = "circle"
+        metadata_dict['instrument']['analyzer']['fa_size'] = np.nan
+        metadata_dict['instrument']['analyzer']['ca_size'] = np.nan
+        # get field aperture shape and size
+        if {'KTOF:Apertures:m1.RBV','KTOF:Apertures:m2.RBV'}.issubset(set(metadata_dict['file'].keys())):
+            fa_in = metadata_dict['file']['KTOF:Apertures:m1.RBV']
+            fa_hor = metadata_dict['file']['KTOF:Apertures:m2.RBV']
+            for k,v in self.config["aperture"][timestamp]['fa_size'].items():
+                if v[0][0]<fa_in<v[0][1] and v[1][0]<fa_hor<v[1][1]:
+                    if isinstance(k, float):
+                        metadata_dict['instrument']['analyzer']['fa_size'] = k   
+                    else: # considering that only int and str type values are present
+                        metadata_dict['instrument']['analyzer']['fa_shape'] = k
+                    break
+            else:
+                print("Field aperture size not found.")
+
+        # get contrast aperture shape and size
+        if 'KTOF:Apertures:m3.RBV' in metadata_dict['file']:
+            ca = metadata_dict['file']['KTOF:Apertures:m3.RBV']
+            for k,v in self.config["aperture"][timestamp]['ca_size'].items():
+                if v[0]<ca<v[1]:
+                    if isinstance(k, float):
+                        metadata_dict['instrument']['analyzer']['ca_size'] = k   
+                    else: # considering that only int and str type values are present
+                        metadata_dict['instrument']['analyzer']['ca_shape'] = k
+                    break
+            else:
+                print("Contrast aperture size not found.")
+        
+        # Storing the lens modes corresponding to lens voltages
+        lens_list = [
+                "Foc", "Extr", "UCA", "UFA",
+                "Z1", "Z2", "A", "B", "C",
+                "D", "E", "F", "G", "H",
+                "I", "TOF", "MCPfront"
+            ]
+
+        lens_volts = np.array([metadata_dict["file"][
+            f"KTOF:Lens:{lens}:V"] for lens in lens_list
+            ])
+        for mode, v in self.config["lens_mode"].items():
+            lens_volts_config = np.array([v[k] for k in lens_list])
+            if np.allclose(lens_volts, lens_volts_config, rtol=0.005): # Equal upto 0.5% tolerance
+                metadata_dict["instrument"]["analyzer"]["lens_mode"] = mode
+                break
+        else:
+            print("Lens mode for given lens voltages not found.\n \
+            Storing lens mode from the user, if provided.")
+            
+        # Determining projection from the lens mode
+        try:
+            lens_mode = metadata_dict["instrument"]["analyzer"]["lens_mode"]
+            if "spatial" in lens_mode.split("_")[1]:
+                metadata_dict["instrument"]["analyzer"]["projection"] = "real"
+            else:
+                metadata_dict["instrument"]["analyzer"]["projection"] = "reciprocal"
+        except IndexError:
+            print("Lens mode must have the form, '6kV_kmodem4.0_20VTOF_v3.sav'.\
+                Can't determine projection.\n \
+                Storing projection from the user, if provided.")
+        except KeyError:
+            print("Lens mode not found. Can't determine projection.\n \
+                Storing projection from the user, if provided.")
+
+        self.metadata = metadata_dict
+
+        return self.metadata
+
+
+    def get_xarray(self, metadata):
+        """Converts the binned numpy array into an xarray with
+        attached metadata gathered from the gather_metadata function
+        and corresponding axes.
+        Args:
+            metadata: metadata related to the experiment and the binning routines.
+                    Using the gather_metadata method to collect extensive metadata
+                    is recommended.
+        Returns:
+            res_xarray: xr.DataArray object with the binned data and metadata.
+        """
+        print("Building the xarray data object...")
+        axnames = self.binaxes.copy()
+        axes = [self.histdict[ax] for ax in self.binaxes]
+        res_xarray = res_to_xarray(self.histdict['binned'], axnames, axes, metadata=metadata)
+        print("Done!")
+
+        return res_xarray
+
+    def xarray_to_h5(self, data, faddr, mode='w'):
+        """ Save xarray formatted data to hdf5
+        Args:
+            data (xarray.DataArray): input data
+            faddr (str): complete file name (including path)
+            mode (str): hdf5 read/write mode
+        Returns: None
+        """
+        with File(faddr, mode) as h5File:
+
+            print(f'saving data to {faddr}')
+
+            # Saving data
+
+            ff = h5File.create_group('binned')
+
+            # make a single dataset
+            ff.create_dataset('BinnedData', data=data.data)
+
+            # Saving axes
+            aa = h5File.create_group("axes")
+            # aa.create_dataset('axis_order', data=data.dims)
+            ax_n = 0
+            for binName in data.dims:
+                ds = aa.create_dataset(f'ax{ax_n}', data=data.coords[binName])
+                ds.attrs['name'] = binName
+                ax_n += 1
+            # Saving delay histograms
+            #                hh = h5File.create_group("histograms")
+            #                if hasattr(data, 'delaystageHistogram'):
+            #                    hh.create_dataset(
+            #                        'delaystageHistogram',
+            #                        data=data.delaystageHistogram)
+            #                if hasattr(data, 'pumpProbeHistogram'):
+            #                    hh.create_dataset(
+            #                        'pumpProbeHistogram',
+            #                        data=data.pumpProbeHistogram)\
+
+            if ('metadata' in data.attrs and isinstance(data.attrs['metadata'], dict)):
+                meta_group = h5File.create_group('metadata')
+                
+                def recursive_write_metadata(h5group, node):
+                    for key, item in node.items():
+                        if isinstance(item, (np.ndarray, np.int64, np.float64, str,\
+                            bytes, int, float, list, tuple)):
+                            try:
+                                h5group.create_dataset(str(key), data=item)
+                            except TypeError:
+                                h5group.create_dataset(str(key), data=str(item))
+                                print("saved " + key + " as string")
+                        elif isinstance(item, dict):
+                            print(key)
+                            group = h5group.create_group(key)
+                            recursive_write_metadata(group, item)
+                        else:
+                            try:
+                                h5group.create_dataset(key, data=str(item))
+                                print("saved " + key + " as string")
+                            except:
+                                raise ValueError('Cannot save %s type'%type(item))
+
+                recursive_write_metadata(meta_group, data.attrs['metadata'])
+        print('Saving complete!')
+
+    def convert(self, form='parquet', save_addr=None, namestr='/data', pq_append=False, **kwds):
+        """ Update or convert to other file formats.
+
+        **Parameters**\n
+        form: str | 'parquet'
+            File format to convert into.
+        save_addr: str | None
+            Path of the folder to save the converted files to.
+        namestr: '/data'
+            Extra namestring attached to the filename.
+        pq_append: bool | False
+            Option to append to the existing parquet file (if ``True``) in the specified folder,
+            otherwise the existing parquet files will be deleted before writing new files in.
+        **kwds: keyword arguments
+            See extra keyword arguments in ``dask.dataframe.to_parquet()`` for parquet conversion,
+            or in ``dask.dataframe.to_hdf()`` for HDF5 conversion.
+        """
+
+        if form == 'parquet':
+            compression = kwds.pop('compression', 'UNCOMPRESSED')
+            engine = kwds.pop('engine', 'fastparquet')
+            self.edf.to_parquet(save_addr, engine=engine, compression=compression,
+                                append=pq_append, ignore_divisions=True, **kwds)
+
+        elif form in ('h5', 'hdf5'):
+            self.edf.to_hdf(save_addr, namestr, **kwds)
+
+        elif form == 'json':
+            self.edf.to_json(save_addr, **kwds)
+
+    def saveHistogram(self, form, save_addr, dictname='histdict', **kwds):
+        """ Export binned histogram in other formats.
+
+        **Parameters**\n
+            See ``mpes.fprocessing.saveDict()``.
+        """
+
+        try:
+            saveDict(processor=self, dictname=dictname, form=form, save_addr=save_addr, **kwds)
+        except:
+            raise Exception('Saving histogram was unsuccessful!')
+
+    def toBandStructure(self):
+        """ Convert to the xarray data structure from existing binned data.
+
+        **Return**\n
+            An instance of ``BandStructure()`` or ``MPESDataset()`` from the ``mpes.bandstructure`` module.
+        """
+
+        if bool(self.histdict):
+            coords = project(self.histdict, self.binaxes)
+
+            if self.nbinaxes == 3:
+                return bs.BandStructure(data=self.histdict['binned'],
+                        coords=coords, dims=self.binaxes, datakey='')
+            elif self.nbinaxes > 3:
+                return bs.MPESDataset(data=self.histdict['binned'],
+                        coords=coords, dims=self.binaxes, datakey='')
+
+        else:
+            raise ValueError('No binning results are available!')
+
+
+    def viewEventHistogram(self, dfpid, ncol, axes=['X', 'Y', 't', 'ADC'], bins=[80, 80, 80, 80],
+                ranges=[(0, 1800), (0, 1800), (68000, 74000), (0, 500)],
+                backend='bokeh', legend=True, histkwds={}, legkwds={}, **kwds):
+        """
+        Plot individual histograms of specified dimensions (axes) from a substituent dataframe partition.
+
+        **Parameters**\n
+        dfpid: int
+            Number of the data frame partition to look at.
+        ncol: int
+            Number of columns in the plot grid.
+        axes: list/tuple
+            Name of the axes to view.
+        bins: list/tuple
+            Bin values of all speicified axes.
+        ranges: list
+            Value ranges of all specified axes.
+        backend: str | 'matplotlib'
+            Backend of the plotting library ('matplotlib' or 'bokeh').
+        legend: bool | True
+            Option to include a legend in the histogram plots.
+        histkwds, legkwds, **kwds: dict, dict, keyword arguments
+            Extra keyword arguments passed to ``mpes.visualization.grid_histogram()``.
+        """
+
+        input_types = map(type, [axes, bins, ranges])
+        allowed_types = [list, tuple]
+
+        if set(input_types).issubset(allowed_types):
+
+            # Read out the values for the specified groups
+            group_dict = {}
+            dfpart = self.edf.get_partition(dfpid)
+            cols = dfpart.columns
+            for ax in axes:
+                group_dict[ax] = dfpart.values[:, cols.get_loc(ax)].compute()
+
+            # Plot multiple histograms in a grid
+            grid_histogram(group_dict, ncol=ncol, rvs=axes, rvbins=bins, rvranges=ranges,
+                    backend=backend, legend=legend, histkwds=histkwds, legkwds=legkwds, **kwds)
+
+        else:
+            raise TypeError('Inputs of axes, bins, ranges need to be list or tuple!')
+
+
+    def getCountRate(self, fids='all', plot=False):
+        """
+        Create count rate data for the files in the data frame processor specified in ``fids``.
+
+        **Parameters**
+        fids: the file ids to include. 'all' | list of file ids.
+            See arguments in ``parallelHDF5Processor.subset()`` and ``hdf5Processor.getCountRate()``.
+        """
+        if fids == 'all':
+            fids = range(0, len(self.datafiles))
+
+        secs = []
+        countRate = []
+        accumulated_time = 0
+        for fid in fids:
+            subproc = hdf5Processor(self.datafiles[fid])
+            countRate_, secs_ = subproc.getCountRate(plot=False)
+            secs.append((accumulated_time + secs_).T)
+            countRate.append(countRate_.T)
+            accumulated_time += secs_[len(secs_)-1]
+
+        countRate = np.concatenate(np.asarray(countRate))
+        secs = np.concatenate(np.asarray(secs))
+
+        return countRate, secs
+
+
+    def getElapsedTime(self, fids='all'):
+        """
+        Return the elapsed time in the file from the msMarkers wave.
+
+        **Return**\n
+            The length of the the file in seconds.
+        """
+
+        if fids == 'all':
+            fids = range(0, len(self.datafiles))
+
+        secs = 0
+        for fid in fids:
+            subproc = hdf5Processor(self.datafiles[fid])
+            secs += subproc.get('msMarkers').len()/1000
+
+        return secs
+
+
+
+class parquetProcessor(dataframeProcessor):
+    """
+    Legacy version of the ``mpes.fprocessing.dataframeProcessor`` class.
+    """
+
+    def __init__(self, folder, files=[], source='folder', ftype='parquet',
+                fids=[], update='', ncores=None, **kwds):
+
+        super().__init__(datafolder=folder, paramfolder=folder, datafiles=files, ncores=ncores)
+        self.folder = folder
+        # Read only the parquet files from the given folder/files
+        self.read(source=source, ftype=ftype, fids=fids, update=update, **kwds)
+        self.npart = self.edf.npartitions
+
+
+def _arraysum(array_a, array_b):
+    """
+    Calculate the sum of two arrays.
+    """
+
+    return array_a + array_b
+
+
+class parallelHDF5Processor(FileCollection):
+    """
+    Class for parallel processing of hdf5 files.
+    """
+
+    def __init__(self, files=[], file_sorting=True, folder=None, ncores=None):
+
+        super().__init__(files=files, file_sorting=file_sorting, folder=folder)
+        self.metadict = {}
+        self.results = {}
+        self.combinedresult = {}
+
+        if (ncores is None) or (ncores > N_CPU) or (ncores < 0):
+            #self.ncores = N_CPU
+            # Change the default to use 20 cores, as the speedup is small above
+            self.ncores = min(20,N_CPU)
+        else:
+            self.ncores = int(ncores)
+
+    def _parse_metadata(self, attributes, groups):
+        """
+        Parse the metadata from all HDF5 files.
+
+        **Parameters**\n
+        attributes, groups: list, list
+            See ``mpes.fprocessing.metaReadHDF5()``.
+        """
+
+        for fid in range(self.nfiles):
+            output = self.subset(fid).summarize(form='metadict', attributes=attributes, groups=groups)
+            self.metadict = u.dictmerge(self.metadict)
+
+    def subset(self, file_id):
+        """
+        Spawn an instance of ``mpes.fprocessing.hdf5Processor`` from a specified substituent file.
+
+        **Parameter**\n
+        file_id: int
+            Integer-numbered file ID (any integer from 0 to self.nfiles - 1).
+        """
+
+        if self.files:
+            return hdf5Processor(f_addr=self.files[int(file_id)])
+
+        else:
+            raise ValueError("No substituent file is present (value out of range).")
+
+    def summarize(self, form='dataframe', ret=False, **kwds):
+        """
+        Summarize the measurement information from all HDF5 files.
+
+        **Parameters**\n
+        form: str | 'dataframe'
+            Format of the files to summarize into.
+        ret: bool | False
+            Specification on value return.
+        **kwds: keyword arguments
+            See keyword arguments in ``mpes.fprocessing.readDataframe()``.
+        """
+
+        if form == 'text':
+
+            raise NotImplementedError
+
+        elif form == 'metadict':
+
+            self.metadict = {}
+
+            if ret == True:
+                return self.metadict
+
+        elif form == 'dataframe':
+
+            self.edfhdf = readDataframe(files=self.files, ftype='h5', ret=True, **kwds)
+
+            if ret == True:
+                return self.edfhdf
+
+    def viewEventHistogram(self, fid, ncol, **kwds):
+        """
+        Plot individual histograms of specified dimensions (axes) from a substituent file.
+
+        **Parameters**\n
+            See arguments in ``parallelHDF5Processor.subset()`` and ``hdf5Processor.viewEventHistogram()``.
+        """
+
+        subproc = self.subset(fid)
+        subproc.viewEventHistogram(ncol, **kwds)
+
+    def getCountRate(self, fids='all', plot=False):
+        """
+        Create count rate data for the files in the parallel hdf5 processor specified in 'fids'
+
+        **Parameters**\n
+        fids: the file ids to include. 'all' | list of file ids.
+            See arguments in ``parallelHDF5Processor.subset()`` and ``hdf5Processor.getCountRate()``.
+        """
+        if fids == 'all':
+            fids = range(0, len(self.files))
+
+        secs = []
+        countRate = []
+        accumulated_time = 0
+        for fid in fids:
+            subproc = self.subset(fid)
+            countRate_, secs_ = subproc.getCountRate(plot=False)
+            secs.append((accumulated_time + secs_).T)
+            countRate.append(countRate_.T)
+            accumulated_time += secs_[len(secs_)-1]
+
+        countRate = np.concatenate(np.asarray(countRate))
+        secs = np.concatenate(np.asarray(secs))
+
+        return countRate, secs
+
+    def getElapsedTime(self, fids='all'):
+        """
+        Return the elapsed time in the file from the msMarkers wave
+
+            return: secs: the length of the the file in seconds.
+        """
+
+        if fids == 'all':
+            fids = range(0, len(self.files))
+
+        secs = 0
+        for fid in fids:
+            subproc = self.subset(fid)
+            secs += subproc.get('msMarkers').len()/1000
+
+        return secs
+
+    def parallelBinning(self, axes, nbins, ranges, scheduler='threads', combine=True,
+    histcoord='midpoint', pbar=True, binning_kwds={}, compute_kwds={}, pbenv='classic', ret=False):
+        """
+        Parallel computation of the multidimensional histogram from file segments.
+        Version with serialized loop over processor threads and parallel recombination to save memory.
+
+        **Parameters**\n
+        axes: (list of) strings | None
+            Names the axes to bin.
+        nbins: (list of) int | None
+            Number of bins along each axis.
+        ranges: (list of) tuples | None
+            Ranges of binning along every axis.
+        scheduler: str | 'threads'
+            Type of distributed scheduler ('threads', 'processes', 'synchronous')
+        histcoord: string | 'midpoint'
+            The coordinates of the histogram. Specify 'edge' to get the bar edges (every
+            dimension has one value more), specify 'midpoint' to get the midpoint of the
+            bars (same length as the histogram dimensions).
+        pbar: bool | true
+            Option to display the progress bar.
+        binning_kwds: dict | {}
+            Keyword arguments to be included in ``mpes.fprocessing.hdf5Processor.localBinning()``.
+        compute_kwds: dict | {}
+            Keyword arguments to specify in ``dask.compute()``.
+        """
+
+        self.binaxes = axes
+        self.nbinaxes = len(axes)
+        self.bincounts = nbins
+        self.binranges = ranges
+
+        # Construct binning steps
+        self.binsteps = []
+        for bc, (lrange, rrange) in zip(self.bincounts, self.binranges):
+            self.binsteps.append((rrange - lrange) / bc)
+
+        # Reset containers of results
+        self.results = {}
+        self.combinedresult = {}
+        self.combinedresult['binned'] = np.zeros(tuple(nbins))
+        tqdm = u.tqdmenv(pbenv)
+
+        ncores = self.ncores
+
+        # Execute binning tasks
+        binning_kwds = u.dictmerge({'ret':'histogram'}, binning_kwds)
+
+        # limit multithreading in worker threads
+        nthreads_per_worker = binning_kwds.pop('nthreads_per_worker', 1)
+        threadpool_api = binning_kwds.pop('threadpool_api', 'blas')
+        with threadpool_limits(limits=nthreads_per_worker, user_api=threadpool_api):
+            # Construct binning tasks
+            for i in tqdm(range(0, len(self.files), ncores), disable=not(pbar)):
+                coreTasks = [] # Core-level jobs
+                for j in range(0, ncores):
+                    # Fill up worker threads
+                    ij = i + j
+                    if ij >= len(self.files):
+                        break
+
+                    file = self.files[ij]
+                    coreTasks.append(d.delayed(hdf5Processor(file).localBinning)(axes=axes, nbins=nbins, ranges=ranges, **binning_kwds))
+
+                if len(coreTasks) > 0:
+                    coreResults = d.compute(*coreTasks, scheduler=scheduler, **compute_kwds)
+                    # Combine all core results for a dataframe partition
+                    # Fast parallel version with Dask
+                    combineTasks = []
+                    for j in range(0, ncores):
+                         combineParts = []
+                         # Split up results along first bin axis
+                         for r in coreResults:
+                               combineParts.append(r[int(j*nbins[0]/ncores):int((j+1)*nbins[0]/ncores),...])
+                         # Fill up worker threads
+                         combineTasks.append(d.delayed(reduce)(_arraysum, combineParts))
+
+                    combineResults = d.compute(*combineTasks, scheduler=scheduler, **compute_kwds)
+
+                    # Directly fill into target array. This is much faster than the (not so parallel) reduce/concatenation used before, and uses less memory.
+                    for j in range(0, ncores):
+                        self.combinedresult['binned'][int(j*nbins[0]/ncores):int((j+1)*nbins[0]/ncores),...] += combineResults[j]
+
+                    del combineParts
+                    del combineTasks
+                    del combineResults
+                    del coreResults
+
+                del coreTasks
+
+        # Calculate and store values of the axes
+        for iax, ax in enumerate(self.binaxes):
+            p_start, p_end = self.binranges[iax]
+            self.combinedresult[ax] = u.calcax(p_start, p_end, self.bincounts[iax], ret=histcoord)
+
+        # clean up memory
+        gc.collect()
+
+        if ret:
+            return self.combinedresult
+
+    def parallelBinning_old(self, axes, nbins, ranges, scheduler='threads', combine=True,
+    histcoord='midpoint', pbar=True, binning_kwds={}, compute_kwds={}, ret=False):
+        """
+        Parallel computation of the multidimensional histogram from file segments.
+        Old version with completely parallel binning with unlimited memory consumption.
+        Crashes for very large data sets.
+
+        :Parameters:
+            axes : (list of) strings | None
+                Names the axes to bin.
+            nbins : (list of) int | None
+                Number of bins along each axis.
+            ranges : (list of) tuples | None
+                Ranges of binning along every axis.
+            scheduler : str | 'threads'
+                Type of distributed scheduler ('threads', 'processes', 'synchronous')
+            combine : bool | True
+                Option to combine the results obtained from distributed binning.
+            histcoord : string | 'midpoint'
+                The coordinates of the histogram. Specify 'edge' to get the bar edges (every
+                dimension has one value more), specify 'midpoint' to get the midpoint of the
+                bars (same length as the histogram dimensions).
+            pbar : bool | true
+                Option to display the progress bar.
+            binning_kwds : dict | {}
+                Keyword arguments to be included in ``mpes.fprocessing.hdf5Processor.localBinning()``.
+            compute_kwds : dict | {}
+                Keyword arguments to specify in ``dask.compute()``.
+        """
+
+        binTasks = []
+        self.binaxes = axes
+        self.nbinaxes = len(axes)
+        self.bincounts = nbins
+        self.binranges = ranges
+
+        # Construct binning steps
+        self.binsteps = []
+        for bc, (lrange, rrange) in zip(self.bincounts, self.binranges):
+            self.binsteps.append((rrange - lrange) / bc)
+
+        # Reset containers of results
+        self.results = {}
+        self.combinedresult = {}
+
+        # Execute binning tasks
+        if combine == True: # Combine results in the process of binning
+            binning_kwds = u.dictmerge({'ret':'histogram'}, binning_kwds)
+            # Construct binning tasks
+            for f in self.files:
+                binTasks.append(d.delayed(hdf5Processor(f).localBinning)
+                                (axes=axes, nbins=nbins, ranges=ranges, **binning_kwds))
+            if pbar:
+                with ProgressBar():
+                    self.combinedresult['binned'] = reduce(_arraysum,
+                    d.compute(*binTasks, scheduler=scheduler, **compute_kwds))
+            else:
+                self.combinedresult['binned'] = reduce(_arraysum,
+                d.compute(*binTasks, scheduler=scheduler, **compute_kwds))
+
+            del binTasks
+
+            # Calculate and store values of the axes
+            for iax, ax in enumerate(self.binaxes):
+                p_start, p_end = self.binranges[iax]
+                self.combinedresult[ax] = u.calcax(p_start, p_end, self.bincounts[iax], ret=histcoord)
+
+            if ret:
+                return self.combinedresult
+
+        else: # Return all task outcome of binning (not recommended due to the size)
+            for f in self.files:
+                binTasks.append(d.delayed(hdf5Processor(f).localBinning)
+                                (axes=axes, nbins=nbins, ranges=ranges, **binning_kwds))
+            if pbar:
+                with ProgressBar():
+                    self.results = d.compute(*binTasks, scheduler=scheduler, **compute_kwds)
+            else:
+                self.results = d.compute(*binTasks, scheduler=scheduler, **compute_kwds)
+
+            del binTasks
+
+            if ret:
+                return self.results
+
+    def combineResults(self, ret=True):
+        """
+        Combine the results from all segments (only when self.results is non-empty).
+
+        **Parameters**\n
+        ret: bool | True
+            :True: returns the dictionary containing binned data explicitly
+            :False: no explicit return of the binned data, the dictionary
+            generated in the binning is still retained as an instance attribute.
+
+        **Return**\n
+        combinedresult: dict
+            Return combined result dictionary (if ``ret == True``).
+        """
+
+        try:
+            binnedhist = np.stack([self.results[i]['binned'] for i in range(self.nfiles)], axis=0).sum(axis=0)
+
+            # Transfer the results to combined result
+            self.combinedresult = self.results[0].copy()
+            self.combinedresult['binned'] = binnedhist
+        except:
+            pass
+
+        if ret:
+            return self.combinedresult
+
+    def convert(self, form='parquet', save_addr='./summary', append_to_folder=False,
+                pbar=True, pbenv='classic', **kwds):
+        """
+        Convert files to another format (e.g. parquet).
+
+        **Parameters**\n
+        form: str | 'parquet'
+            File format to convert into.
+        save_addr: str | './summary'
+            Path of the folder for saving parquet files.
+        append_to_folder: bool | False
+            Option to append to the existing parquet files in the specified folder,
+            otherwise the existing parquet files will be deleted first. The HDF5 files
+            in the same folder are kept intact.
+        pbar: bool | True
+            Option to display progress bar.
+        pbenv: str | 'classic'
+            Specification of the progress bar environment ('classic' for generic version
+            and 'notebook' for notebook compatible version).
+        **kwds: keyword arguments
+            See ``mpes.fprocessing.hdf5Processor.convert()``.
+        """
+
+        tqdm = u.tqdmenv(pbenv)
+
+        if os.path.exists(save_addr) and os.path.isdir(save_addr):
+            # In an existing folder, clean up the files if specified
+            existing_files = g.glob(save_addr + r'/*')
+            n_existing_files = len(existing_files)
+
+            # Remove existing files in the folder before writing into it
+            if (n_existing_files > 0) and (append_to_folder == False):
+                for f_exist in existing_files:
+                    if '.h5' not in f_exist: # Keep the calibration files
+                        os.remove(f_exist)
+
+        for fi in tqdm(range(self.nfiles), disable=not(pbar)):
+            subproc = self.subset(file_id=fi)
+            subproc.convert(form=form, save_addr=save_addr, pq_append=True, **kwds)
+
+    def updateHistogram(self, axes=None, sliceranges=None, ret=False):
+        """
+        Update the dimensional sizes of the binning results.
+
+        **Parameters**\n
+        axes: tuple/list | None
+            Collection of the names of axes for size change.
+        sliceranges: tuple/list/array | None
+            Collection of ranges, e.g. (start_position, stop_position) pairs,
+            for each axis to be updated.
+        ret: bool | False
+            Option to return updated histogram.
+        """
+
+        # Input axis order to binning axes order
+        binaxes = np.asarray(self.binaxes)
+        seqs = [np.where(ax == binaxes)[0][0] for ax in axes]
+
+        for seq, ax, rg in zip(seqs, axes, sliceranges):
+            # Update the lengths of binning axes
+            self.combinedresult[ax] = self.combinedresult[ax][rg[0]:rg[1]]
+
+            # Update the binned histogram
+            tempmat = np.moveaxis(self.combinedresult['binned'], seq, 0)[rg[0]:rg[1],...]
+            self.combinedresult['binned'] = np.moveaxis(tempmat, 0, seq)
+
+        if ret:
+            return self.combinedresult
+
+    def saveHistogram(self, dictname='combinedresult', form='h5', save_addr='./histogram', **kwds):
+        """
+        Save binned histogram and the axes.
+
+        **Parameters**\n
+            See ``mpes.fprocessing.saveDict()``.
+        """
+
+        try:
+            saveDict(processor=self, dictname=dictname, form=form, save_addr=save_addr, **kwds)
+        except:
+            raise Exception('Saving histogram was unsuccessful!')
+
+    def saveParameters(self, form='h5', save_addr='./binning'):
+        """
+        Save all the attributes of the binning instance for later use
+        (e.g. binning axes, ranges, etc).
+
+        **Parameters**\n
+        form: str | 'h5'
+            File format to for saving the parameters ('h5'/'hdf5', 'mat').
+        save_addr: str | './binning'
+            The address for the to be saved file.
+        """
+
+        saveClassAttributes(self, form, save_addr)
+
+
+def res_to_xarray(res, binNames, binAxes, metadata=None):
+    """Helper function for get_xarray method of class DataFrameProcessor to create
+    a BinnedArray (xarray subclass) out of the given np.array
+    Parameters:
+        res: np.array
+            nd array of binned data
+        binNames (list): list of names of the binned axes
+        binAxes (list): list of np.arrays with the values of the axes
+    Returns:
+        ba: BinnedArray (xarray)
+            an xarray-like container with binned data, axis, and all available metadata
+    """
+
+    dims = binNames
+    coords = {}
+    for name, vals in zip(binNames, binAxes):
+        coords[name] = vals
+
+    xres = xr.DataArray(res, dims=dims, coords=coords)
+
+    for name in binNames:
+        try:
+            xres[name].attrs['unit'] = default_units[name]
+        except KeyError:
+            pass
+
+    xres.attrs['units'] = 'counts'
+    xres.attrs['long_name'] = 'photoelectron counts'
+
+    if metadata is not None:
+        xres.attrs['metadata'] = metadata
+
+    return xres
+
+
+def extractEDC(folder=None, files=[], axes=['t'], bins=[1000], ranges=[(65000, 100000)],
+                binning_kwds={'jittered':True}, ret=True, **kwds):
+    """ Extract EDCs from a list of bias scan files.
+    """
+
+    pp = parallelHDF5Processor(folder=folder, files=files)
+    if len(files) == 0:
+        pp.gather(identifier='/*.h5')
+    pp.parallelBinning_old(axes=axes, nbins=bins, ranges=ranges, combine=False, ret=False,
+                        binning_kwds=binning_kwds, **kwds)
+
+    edcs = [pp.results[i]['binned'] for i in range(len(pp.results))]
+    tof = pp.results[0][axes[0]]
+    traces = np.asarray(edcs)
+    del pp
+
+    if ret:
+        return traces, tof
+
+
+def readBinnedhdf5(fpath, combined=True, typ='float32'):
+    """
+    Read binned hdf5 file (3D/4D data) into a dictionary.
+
+    **Parameters**\n
+    fpath: str
+        File path.
+    combined: bool | True
+        Specify if the volume slices are combined.
+    typ: str | 'float32'
+        Data type of the numerical values in the output dictionary.
+
+    **Return**\n
+    out: dict
+        Dictionary with keys being the axes and the volume (slices).
+    """
+
+    f = File(fpath, 'r')
+    out = {}
+
+    # Read the axes group
+    for ax, axval in f['axes'].items():
+        out[ax] = axval[...]
+
+    # Read the binned group
+    group = f['binned']
+    itemkeys = group.keys()
+    nbinned = len(itemkeys)
+
+    # Binned 3D matrix
+    if (nbinned == 1) or (combined == False):
+        for ik in itemkeys:
+            out[ik] = np.asarray(group[ik], dtype=typ)
+
+    # Binned 4D matrix
+    elif (nbinned > 1) or (combined == True):
+        val = []
+        itemkeys_sorted = nts.natsorted(itemkeys)
+        for ik in itemkeys_sorted:
+            val.append(group[ik])
+        out['V'] = np.asarray(val, dtype=typ)
+
+    return out
+
+
+# =================== #
+# Data transformation #
+# =================== #
+
+def fftfilter2d(datamat):
+
+    r, c = datamat.shape
+    x, y = np.meshgrid(np.arange(-r / 2, r / 2), np.arange(-c / 2, c / 2))
+    zm = np.zeros_like(datamat.T)
+
+    ftmat = (nft.fftshift(nft.fft2(datamat))).T
+
+    # Construct peak center coordinates array using rotation
+    x0, y0 = -80, -108
+    # Conversion factor for radius (half-width half-maximum) of Gaussian
+    rgaus = 2 * np.log(2)
+    sx, sy = 10 / rgaus, 10 * (c / r) / rgaus
+    alf, bet = np.arctan(r / c), np.arctan(c / r)
+    rotarray = np.array([0, 2 * alf, 2 * (alf + bet), -2 * bet])
+    xy = [np.dot(rot2d(roth, 'rad'), np.array([x0, y0])) for roth in rotarray]
+
+    # Generate intermediate positions and append to peak center coordinates
+    # array
+    for everynumber in range(4):
+        n = everynumber % 4
+        xy.append((xy[n] + xy[n - 1]) / 2)
+
+    # Construct the complement of mask matrix
+    for currpair in range(len(xy)):
+        xc, yc = xy[currpair]
+        zm += np.exp(-((x - xc)**2) / (2 * sx**2) -
+                     ((y - yc)**2) / (2 * sy**2))
+
+    fltrmat = np.abs(nft.ifft2((1 - zm) * ftmat))
+
+    return fltrmat
+
+
+# =================== #
+#    Numba Binning    #
+# =================== #
+
+@numba.jit(nogil=True, parallel=False)
+def _hist1d_numba_seq(sample, bins, ranges):
+    """
+    1D Binning function, pre-compiled by Numba for performance.
+    Behaves much like numpy.histogramdd, but calculates and returns unsigned 32 bit integers
+    """
+    H = np.zeros((bins[0]), dtype=np.uint32)
+    delta = 1/((ranges[:,1] - ranges[:,0]) / bins)
+
+    if (sample.shape[1] != 1):
+            raise ValueError(
+                'The dimension of bins must be equal to the dimension of the sample x.')
+
+    for t in range(sample.shape[0]):
+        i = (sample[t,0] - ranges[0,0]) * delta[0]
+        if 0 <= i < bins[0]:
+            H[int(i)] += 1
+
+    return H
+
+@numba.jit(nogil=True, parallel=False)
+def _hist2d_numba_seq(sample, bins, ranges):
+    """
+    2D Binning function, pre-compiled by Numba for performance.
+    Behaves much like numpy.histogramdd, but calculates and returns unsigned 32 bit integers
+    """
+    H = np.zeros((bins[0], bins[1]), dtype=np.uint32)
+    delta = 1/((ranges[:,1] - ranges[:,0]) / bins)
+
+    if (sample.shape[1] != 2):
+            raise ValueError(
+                'The dimension of bins must be equal to the dimension of the sample x.')
+
+    for t in range(sample.shape[0]):
+        i = (sample[t,0] - ranges[0,0]) * delta[0]
+        j = (sample[t,1] - ranges[1,0]) * delta[1]
+        if 0 <= i < bins[0] and 0 <= j < bins[1]:
+            H[int(i),int(j)] += 1
+
+    return H
+
+@numba.jit(nogil=True, parallel=False)
+def _hist3d_numba_seq(sample, bins, ranges):
+    """
+    3D Binning function, pre-compiled by Numba for performance.
+    Behaves much like numpy.histogramdd, but calculates and returns unsigned 32 bit integers
+    """
+    H = np.zeros((bins[0], bins[1], bins[2]), dtype=np.uint32)
+    delta = 1/((ranges[:,1] - ranges[:,0]) / bins)
+
+    if (sample.shape[1] != 3):
+            raise ValueError(
+                'The dimension of bins must be equal to the dimension of the sample x.')
+
+    for t in range(sample.shape[0]):
+        i = (sample[t,0] - ranges[0,0]) * delta[0]
+        j = (sample[t,1] - ranges[1,0]) * delta[1]
+        k = (sample[t,2] - ranges[2,0]) * delta[2]
+        if 0 <= i < bins[0] and 0 <= j < bins[1] and 0 <= k < bins[2]:
+            H[int(i),int(j), int(k)] += 1
+
+    return H
+
+@numba.jit(nogil=True, parallel=False)
+def _hist4d_numba_seq(sample, bins, ranges):
+    """
+    4D Binning function, pre-compiled by Numba for performance.
+    Behaves much like numpy.histogramdd, but calculates and returns unsigned 32 bit integers
+    """
+    H = np.zeros((bins[0], bins[1], bins[2], bins[3]), dtype=np.uint32)
+    delta = 1/((ranges[:,1] - ranges[:,0]) / bins)
+
+    if (sample.shape[1] != 4):
+            raise ValueError(
+                'The dimension of bins must be equal to the dimension of the sample x.')
+
+    for t in range(sample.shape[0]):
+        i = (sample[t,0] - ranges[0,0]) * delta[0]
+        j = (sample[t,1] - ranges[1,0]) * delta[1]
+        k = (sample[t,2] - ranges[2,0]) * delta[2]
+        l = (sample[t,3] - ranges[3,0]) * delta[3]
+        if 0 <= i < bins[0] and 0 <= j < bins[1] and 0 <= k < bins[2] and 0 <= l < bins[3]:
+            H[int(i),int(j),int(k),int(l)] += 1
+
+    return H
+
+def numba_histogramdd(sample, bins, ranges):
+    """
+    Wrapper for the Number pre-compiled binning functions. Behaves in total much like numpy.histogramdd.
+    Returns uint32 arrays. This was chosen because it has a significant performance improvement over uint64
+    for large binning volumes. Be aware that this can cause overflows for very large sample sets exceeding 3E9 counts
+    in a single bin. This should never happen in a realistic photoemission experiment with useful bin sizes.
+    """
+    try:
+        # Sample is an ND-array.
+        N, D = sample.shape
+    except (AttributeError, ValueError):
+        # Sample is a sequence of 1D arrays.
+        sample = np.atleast_2d(sample).T
+        N, D = sample.shape
+
+    try:
+        M = len(bins)
+        if M != D:
+            raise ValueError(
+                'The dimension of bins must be equal to the dimension of the '
+                ' sample x.')
+    except TypeError:
+        # bins is an integer
+        bins = D*[bins]
+
+    nbin = np.empty(D, int)
+    edges = D*[None]
+    dedges = D*[None]
+
+    # normalize the ranges argument
+    if ranges is None:
+        ranges = (None,) * D
+    elif len(ranges) != D:
+        raise ValueError('range argument must have one entry per dimension')
+
+    ranges = np.asarray(ranges)
+    bins = np.asarray(bins)
+
+    # Create edge arrays
+    for i in range(D):
+        edges[i] = np.linspace(*ranges[i,:], bins[i]+1)
+
+        nbin[i] = len(edges[i]) + 1  # includes an outlier on each end
+
+    if (D == 1):
+        hist = _hist1d_numba_seq(sample, bins , ranges)
+    elif (D == 2):
+        hist = _hist2d_numba_seq(sample, bins , ranges)
+    elif (D == 3):
+        hist = _hist3d_numba_seq(sample, bins , ranges)
+    elif (D == 4):
+        hist = _hist4d_numba_seq(sample, bins , ranges)
+    else:
+        raise ValueError('Only implemented for up to 4 dimensions currently.')
+
+    if (hist.shape != nbin - 2).any():
+        raise RuntimeError(
+            "Internal Shape Error")
+
+    return hist, edges